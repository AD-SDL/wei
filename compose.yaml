services:
  ###########
  # Modules #
  ###########
  synthesis:
    image: ${IMAGE}
    container_name: synthesis
    ports:
      - 2000:2000
    command: 'python3 wei/tests/test_module/test_rest_node.py
      --port 2000
      --alias synthesis'
  transfer:
    image: ${IMAGE}
    container_name: transfer
    ports:
      - 2001:2001
    command: 'python3 wei/tests/test_module/test_rest_node.py
      --port 2001
      --alias transfer'
  measure:
    image: ${IMAGE}
    container_name: measure
    ports:
      - 2002:2002
    command: 'python3 wei/tests/test_module/test_rest_node.py
      --port 2002
      --alias measure'

  #####################
  # WEI Core Services #
  #####################
  test_wei_server:
    image: ${IMAGE}
    build:
      context: .
      dockerfile: ${DOCKERFILE}
      tags:
        - ${IMAGE}:latest
        - ${IMAGE}:dev
    container_name: test_wei_server
    ports:
      - 8000:8000
    volumes:
      - diaspora_config:/home/app/.diaspora
      - ./tests/workcells:/workcell_defs
      - ~/.wei:/home/app/.wei
    environment:
      - PYTHONUNBUFFERED=1 # Fix weird bug with empty logging
      - USER_ID=${USER_ID:-1000}
      - GROUP_ID=${GROUP_ID:-1000}
      - DATABASE_URL=postgresql://rpl:rpl@wei_postgres:5432/resources
    command: python3 -m wei.server --workcell /workcell_defs/${WORKCELL_FILENAME}
    depends_on:
<<<<<<< HEAD
      - wei_redis
      - wei_postgres
  wei_engine:
    image: ${IMAGE}
    container_name: wei_engine
    volumes:
      - diaspora_config:/home/app/.diaspora
      - ./tests/workcells:/workcell_defs
      - ~/.wei:/home/app/.wei
      - ./:/home/app/wei # for development only
    environment:
      - PYTHONUNBUFFERED=1 # Fix weird bug with empty logging
      - USER_ID=${USER_ID:-1000}
      - GROUP_ID=${GROUP_ID:-1000}
      - DATABASE_URL=postgresql://rpl:rpl@wei_postgres:5432/resources
    command: python3 -m wei.engine --workcell /workcell_defs/${WORKCELL_FILENAME}
    depends_on:
      - wei_redis
      - wei_server
      - wei_postgres
  wei_redis:
=======
      - test_wei_redis
  test_wei_redis:
>>>>>>> 3c1b8cfd
    image: redis
    container_name: test_wei_redis
    ports:
      - 6379:6379
    volumes:
      - ~/.wei/redis:/data
    command: 'redis-server
      --save 600 1
      --loglevel warning
      --appendonly yes'

####################
# PostgreSQL Setup #
####################
  wei_postgres:
    image: postgres:13
    container_name: wei_postgres
    environment:
      POSTGRES_USER: rpl
      POSTGRES_PASSWORD: rpl
      POSTGRES_DB: resources
    ports:
      - 5432:5432
    volumes:
      - pgdata:/var/lib/postgresql/data

################
# Data Storage #
################
volumes:
  diaspora_config:
    driver: local
  pgdata:
    driver: local<|MERGE_RESOLUTION|>--- conflicted
+++ resolved
@@ -52,32 +52,10 @@
       - DATABASE_URL=postgresql://rpl:rpl@wei_postgres:5432/resources
     command: python3 -m wei.server --workcell /workcell_defs/${WORKCELL_FILENAME}
     depends_on:
-<<<<<<< HEAD
-      - wei_redis
+      - test_wei_redis
       - wei_postgres
-  wei_engine:
-    image: ${IMAGE}
-    container_name: wei_engine
-    volumes:
-      - diaspora_config:/home/app/.diaspora
-      - ./tests/workcells:/workcell_defs
-      - ~/.wei:/home/app/.wei
-      - ./:/home/app/wei # for development only
-    environment:
-      - PYTHONUNBUFFERED=1 # Fix weird bug with empty logging
-      - USER_ID=${USER_ID:-1000}
-      - GROUP_ID=${GROUP_ID:-1000}
-      - DATABASE_URL=postgresql://rpl:rpl@wei_postgres:5432/resources
-    command: python3 -m wei.engine --workcell /workcell_defs/${WORKCELL_FILENAME}
-    depends_on:
-      - wei_redis
-      - wei_server
-      - wei_postgres
-  wei_redis:
-=======
-      - test_wei_redis
+
   test_wei_redis:
->>>>>>> 3c1b8cfd
     image: redis
     container_name: test_wei_redis
     ports:
