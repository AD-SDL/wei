#!/bin/bash

session="WEI"
folder="~/mnt/c/Users/tgins/Documents/rpl_wei"
tmux new-session -d -s $session
tmux set -g mouse on

window=0
tmux new-window -t $session:$window -n 'redis'
tmux send-keys -t $session:$window 'cd ' $folder C-m
tmux send-keys -t $session:$window 'envsubst < redis.conf | redis-server -' C-m

window=1
tmux new-window -t $session:$window -n 'worker'
tmux send-keys -t $session:$window 'cd ' $folder C-m
tmux send-keys -t $session:$window 'source ~/wei_ws/install/setup.bash'
tmux send-keys -t $session:$window 'source ~/wei_ws/install/setup.bash' C-m
tmux send-keys -t $session:$window 'python3 -m rpl_wei.processing.worker' C-m

window=2
tmux new-window -t $session:$window -n 'server'
tmux send-keys -t $session:$window 'cd ' $folder C-m
<<<<<<< HEAD
tmux send-keys -t $session:$window 'python3 -m rpl_wei.server --workcell ./tests/test_workcell.yaml' C-m
=======
tmux send-keys -t $session:$window 'python3 -m rpl_wei.server --workcell /home/rpl/workspace/rpl_workcell/pcr_workcell/pcr_workcell.yaml' C-m
>>>>>>> 44c9b40d

tmux attach-session -t $session
<|MERGE_RESOLUTION|>--- conflicted
+++ resolved
@@ -20,10 +20,7 @@
 window=2
 tmux new-window -t $session:$window -n 'server'
 tmux send-keys -t $session:$window 'cd ' $folder C-m
-<<<<<<< HEAD
 tmux send-keys -t $session:$window 'python3 -m rpl_wei.server --workcell ./tests/test_workcell.yaml' C-m
-=======
-tmux send-keys -t $session:$window 'python3 -m rpl_wei.server --workcell /home/rpl/workspace/rpl_workcell/pcr_workcell/pcr_workcell.yaml' C-m
->>>>>>> 44c9b40d
+
 
 tmux attach-session -t $session
