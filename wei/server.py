<<<<<<< HEAD
"""The server that takes incoming WEI flow requests from the experiment application"""
import json
import os
import re
from argparse import ArgumentParser
from contextlib import asynccontextmanager
from pathlib import Path

import yaml
from fastapi import FastAPI, File, HTTPException, UploadFile
from fastapi.responses import HTMLResponse, JSONResponse

from wei.core.data_classes import ExperimentStatus, WorkflowRun, WorkflowStatus
from wei.core.experiment import start_experiment
from wei.core.loggers import WEI_Logger
from wei.core.workcell import Workcell
from wei.core.workflow import WorkflowRunner
from wei.state_manager import StateManager

# TODO: db backup of tasks and results (can be a proper db or just a file)
# TODO logging for server and workcell
# TODO make the workcell live in the DATA_DIR and be coupled to the server
#      This might entail making a rq object of the wei object and making that available to the workers

workcell = None
kafka_server = None
state_manager = None


@asynccontextmanager
async def lifespan(app: FastAPI):
    """Initial run function for the app, parses the workcell argument
        Parameters
        ----------
        app : FastApi
           The REST API app being initialized
    , timeout_sec=10
        Returns
        -------
        None"""
    global workcell, kafka_server, state_manager
    parser = ArgumentParser()
    parser.add_argument(
        "--redis_host",
        type=str,
        help="url (no port) for Redis server",
        default="localhost",
    )
    parser.add_argument("--workcell", type=Path, help="Path to workcell file")
    parser.add_argument(
        "--kafka-server", type=str, help="Kafka server for logging", default=None
    )

    args = parser.parse_args()
    with open(args.workcell) as f:
        workcell = Workcell(workcell_def=yaml.safe_load(f))
    state_manager = StateManager(
        workcell.workcell.name, redis_host=args.redis_host, redis_port=6379
    )

    kafka_server = args.kafka_server

    # Yield control to the application
    yield

    # Do any cleanup here
    pass


app = FastAPI(
    lifespan=lifespan,
)


def start_exp(experiment_id: str, experiment_name: str) -> JSONResponse:
    """Pulls an experiment and creates the files and logger for it

    Parameters
    ----------
    experiment_id : str
       The programmatically generated id of the experiment for the workflow

    experiment_name: str
        The human created name of the experiment

    Returns
    -------
     response: Dict
       a dictionary including the successfulness of the queueing, the jobs ahead and the id
    """
    global kafka_server
    base_response_content = {
        "experiment_id": experiment_id,
        "experiment_name": experiment_name,
        "status": ExperimentStatus.CREATED,
    }
    try:
        exp_data = start_experiment(experiment_name, experiment_id, kafka_server)
        return JSONResponse(content=exp_data)

    except Exception as e:
        response_content = {
            "status": ExperimentStatus.FAILED,
            "error": str(e),
            **base_response_content,
        }
        return JSONResponse(content=response_content)


@app.post("/exp/{experiment_id}/log")
def log_experiment(experiment_path: str, log_value: str) -> None:
    """Logs a value to the log file for a given experiment"""
    log_dir = Path(experiment_path)
    experiment_id = log_dir.name.split("_id_")[-1]
    logger = WEI_Logger.get_logger("log_" + experiment_id, log_dir)
    logger.info(log_value)


@app.get("/exp/{experiment_id}/log")
async def log_return(experiment_path: str) -> str:
    """Returns the log for a given experiment"""
    log_dir = Path(experiment_path)
    experiment_id = log_dir.name.split("_")[-1]
    with open(log_dir / Path("log_" + experiment_id + ".log"), "r") as f:
        return f.read()


@app.post("/job/run")
async def process_job(
    workflow: UploadFile = File(...),
    payload: UploadFile = File(...),
    experiment_path: str = "",
    simulate: bool = False,
) -> JSONResponse:
    """parses the payload and workflow files, and then pushes a workflow job onto the redis queue
    Parameters
    ----------
    workflow: UploadFile
        The workflow yaml file
    payload: UploadFile
        The data input file to the workflow
    experiment_path: str
       The path to the data of the experiment for the workflow
    simulate: bool
        whether to use real robots or not

    Returns
    -------
    response: Dict
       a dictionary including whether queueing succeeded, the jobs ahead, and the id
    """
    try:
        log_dir = Path(experiment_path)
        wf = WorkflowRun(
            name=Path(workflow.filename).name.split(".")[0],
            modules=[],
            flowdef=[],
            experiment_path=str(log_dir),
        )
        wf.label = wf.name
        wf.run_dir = str(Path(log_dir, "runs", f"{wf.name}_{wf.run_id}"))
        experiment_id = log_dir.name.split("_")[-1]
        logger = WEI_Logger.get_logger("log_" + experiment_id, log_dir)
        logger.info("Received job run request")
        global state_manager

        workflow_content = await workflow.read()
        payload = await payload.read()
        # Decode the bytes object to a string
        workflow_content_str = workflow_content.decode("utf-8")
        wf.payload = json.loads(payload)
        workflow_runner = WorkflowRunner(
            workflow_def=yaml.safe_load(workflow_content_str),
            workcell=state_manager.get_workcell(),
            payload=wf.payload,
            experiment_path=str(experiment_path),
            run_id=wf.run_id,
            simulate=simulate,
            workflow_name=wf.name,
        )

        flowdef = []

        for step in workflow_runner.steps:
            flowdef.append(
                {
                    "step": json.loads(step["step"].json()),
                    "locations": step["locations"],
                }
            )
        wf.flowdef = flowdef
        with state_manager.state_lock():
            state_manager.set_workflow_run(wf.run_id, wf)
    except Exception as e:  # noqa
        print(e)
        wf.status = WorkflowStatus.FAILED
        wf.hist["validation"] = f"Error: {e}"
        with state_manager.state_lock():
            state_manager.set_workflow_run(wf.run_id, wf)
    return JSONResponse(
        content={
            "wf": wf.model_dump(mode="json"),
            "run_id": wf.run_id,
            "status": str(wf.status),
        }
    )


@app.post("/experiment")
def process_exp(experiment_name: str, experiment_id: str) -> dict:
    """Pulls an experiment and creates the files and logger for it

    Parameters
    ----------
    experiment_name: str
        The human created name of the experiment
    experiment_id : str
       The programmatically generated id of the experiment for the workflow
    Returns
    -------
     response: Dict
       a dictionary including the successfulness of the queueing, the jobs ahead and the id

    """

    # Decode the bytes object to a string
    # Generate UUID for the experiment, really this should be done by the client (Experiment class)
    global kafka_server
    return start_experiment(experiment_name, experiment_id, kafka_server)


@app.get("/job/{job_id}/state")
async def get_job_status(job_id: str) -> JSONResponse:
    """Pulls the status of a job on the queue

    Parameters
    ----------
    job_id : str
       The programmatically generated id of the experiment for the workflow


    Returns
    -------
     response: Dict
       a dictionary including the status on the queueing, and the result of the job if it's done
    """
    global state_manager
    try:
        with state_manager.state_lock():
            workflow = state_manager.get_workflow_run(job_id)
        return JSONResponse(content=workflow.model_dump(mode="json"))
    except KeyError:
        return JSONResponse(content={"status": WorkflowStatus.UNKNOWN})


@app.get("/job/{job_id}/log")
async def log_job_return(job_id: str, experiment_path: str) -> str:
    """Parameters
    ----------


    job_id: str
        The queue job id for the job being logged

    experiment_path : str
       The path to the data for the experiment for the workflow

    Returns
    -------
    response: str
       a string with the log data for the run requested"""
    log_dir = Path(experiment_path)
    for file in os.listdir(log_dir / "wei_runs"):
        if re.match(".*" + job_id, file):
            with open(log_dir / "wei_runs" / file / "runLogger.log") as f:
                return f.read()


@app.get("/wc/state", response_class=HTMLResponse)
def show() -> JSONResponse:
    """

    Describes the state of the whole workcell including locations and daemon states

    Parameters
    ----------
    None

     Returns
    -------
     response: Dict
       the state of the workcell
    """
    global state_manager

    with state_manager.state_lock():
        wc_state = json.loads(state_manager.get_state())
    return JSONResponse(
        content={"wc_state": json.dumps(wc_state)}
    )  # templates.TemplateResponse("item.html", {"request": request, "wc_state": wc_state})


@app.get("/wc/locations/all_states")
def show_states() -> JSONResponse:
    """

    Describes the state of the workcell locations

    Parameters
    ----------
    None

     Returns
    -------
     response: Dict
       the state of the workcell locations, with the id of the run that last filled the location
    """

    global state_manager

    with state_manager.state_lock():
        return JSONResponse(
            content={
                "location_states": {
                    location_name: location.model_dump(mode="json")
                    for location_name, location in state_manager.get_all_locations().items()
                }
            }
        )


@app.get("/wc/locations/{location}/state")
def loc(location: str) -> JSONResponse:
    """

    Describes the state of the workcell locations
    Parameters
    ----------
    None

     Returns
    -------
     response: Dict
       the state of the workcell locations, with the id of the run that last filled the location
    """
    global state_manager

    try:
        with state_manager.state_lock():
            return JSONResponse(
                content={
                    str(location): str(
                        state_manager.get_location(location).model_dump(mode="json")
                    )
                }
            )
    except KeyError:
        return HTTPException(status_code=404, detail="Location not found")


@app.get("/wc/modules/{module_name}/state")
def mod(module_name: str) -> JSONResponse:
    """
    Gets the state of a given module
    Parameters
    ----------
    module_name: the name of the module to get the state of

     Returns
    -------
     response: Dict
       the state of the requested module
    """
    global state_manager

    try:
        with state_manager.state_lock():
            return JSONResponse(
                content={
                    str(module_name): state_manager.get_module(module_name).model_dump(
                        mode="json"
                    )
                }
            )
    except KeyError:
        return HTTPException(status_code=404, detail="Module not found")


@app.post("/wc/locations/{location_name}/set")
async def update(location_name: str, experiment_id: str) -> JSONResponse:
    """
    Manually update the state of a location in the workcell.
    Parameters
    ----------
    location: the name of the location to update
    experiment_id: the id of the experiment that is in the location

    Returns
    -------
        response: Dict
         the state of the workcell locations, with the id of the run that last filled the location
    """
    global state_manager

    def update_location_state(location: dict, value: str) -> dict:
        location["state"] = "Empty"
        return location

    with state_manager.state_lock():
        if experiment_id == "":
            state_manager.update_location(location_name, update_location_state, "Empty")
        else:
            state_manager.update_location(
                location_name, update_location_state, experiment_id
            )
        return JSONResponse(
            content={
                "Locations": {
                    location_name: location.model_dump(mode="json")
                    for location_name, location in state_manager.get_all_locations().items()
                }
            }
        )


@app.delete("/wc/workflows/clear")
async def clear_workflows() -> JSONResponse:
    """
    Clears the completed and failed workflows from the workcell
    Parameters
    ----------
    None

    Returns
    -------
        response: Dict
         the state of the workflows
    """
    global state_manager
    with state_manager.state_lock():
        for workflow in state_manager.get_all_workflow_runs():
            if (
                workflow.status == WorkflowStatus.COMPLETED
                or workflow.status == WorkflowStatus.FAILED
            ):
                state_manager.delete_workflow_run(workflow.run_id)
        return JSONResponse(
            content={"Workflows": str(state_manager.get_all_workflow_runs())}
        )


if __name__ == "__main__":
    import uvicorn

    uvicorn.run(
        "wei.server:app",
        host="0.0.0.0",
        reload=False,
        ws_max_size=10000000000000000000000000000000000000000000000000000000000000000000000000,
    )
=======
"""The server that takes incoming WEI flow requests from the experiment application"""
import json
import os
import re
from argparse import ArgumentParser
from contextlib import asynccontextmanager
from pathlib import Path

import ulid
import yaml
from fastapi import FastAPI, File, HTTPException, UploadFile
from fastapi.responses import HTMLResponse, JSONResponse

from wei.core.data_classes import ExperimentStatus, WorkflowStatus
from wei.core.experiment import start_experiment
from wei.core.loggers import WEI_Logger
from wei.core.workcell import Workcell
from wei.core.workflow import WorkflowRunner
from wei.state_manager import StateManager

# TODO: db backup of tasks and results (can be a proper db or just a file)
# TODO logging for server and workcell
# TODO make the workcell live in the DATA_DIR and be coupled to the server
#      This might entail making a rq object of the wei object and making that available to the workers

workcell = None
kafka_server = None
state_manager = None


@asynccontextmanager
async def lifespan(app: FastAPI):
    """Initial run function for the app, parses the workcell argument
        Parameters
        ----------
        app : FastApi
           The REST API app being initialized
    , timeout_sec=10
        Returns
        -------
        None"""
    global workcell, kafka_server, state_manager
    parser = ArgumentParser()
    parser.add_argument(
        "--redis_host",
        type=str,
        help="url (no port) for Redis server",
        default="localhost",
    )
    parser.add_argument("--workcell", type=Path, help="Path to workcell file")
    parser.add_argument(
        "--kafka-server", type=str, help="Kafka server for logging", default=None
    )

    args = parser.parse_args()
    with open(args.workcell) as f:
        workcell = Workcell(workcell_def=yaml.safe_load(f))
    state_manager = StateManager(
        workcell.workcell.name, redis_host=args.redis_host, redis_port=6379
    )

    kafka_server = args.kafka_server

    # Yield control to the application
    yield

    # Do any cleanup here
    pass


app = FastAPI(
    lifespan=lifespan,
)


def start_exp(experiment_id: str, experiment_name: str) -> JSONResponse:
    """Pulls an experiment and creates the files and logger for it

    Parameters
    ----------
    experiment_id : str
       The programmatically generated id of the experiment for the workflow

    experiment_name: str
        The human created name of the experiment

    Returns
    -------
     response: Dict
       a dictionary including the successfulness of the queueing, the jobs ahead and the id
    """
    global kafka_server
    base_response_content = {
        "experiment_id": experiment_id,
        "experiment_name": experiment_name,
        "status": ExperimentStatus.CREATED,
    }
    try:
        exp_data = start_experiment(experiment_name, experiment_id, kafka_server)
        return JSONResponse(content=exp_data)

    except Exception as e:
        response_content = {
            "status": ExperimentStatus.FAILED,
            "error": str(e),
            **base_response_content,
        }
        return JSONResponse(content=response_content)


@app.post("/exp/{experiment_id}/log")
def log_experiment(experiment_path: str, log_value: str) -> None:
    """Logs a value to the log file for a given experiment"""
    log_dir = Path(experiment_path)
    experiment_id = log_dir.name.split("_id_")[-1]
    logger = WEI_Logger.get_logger("log_" + experiment_id, log_dir)
    logger.info(log_value)


@app.get("/exp/{experiment_id}/log")
async def log_return(experiment_path: str) -> str:
    """Returns the log for a given experiment"""
    log_dir = Path(experiment_path)
    experiment_id = log_dir.name.split("_")[-1]
    with open(log_dir / Path("log_" + experiment_id + ".log"), "r") as f:
        return f.read()


@app.post("/run/start")
async def start_run(
    workflow: UploadFile = File(...),
    payload: UploadFile = File(...),
    experiment_path: str = "",
    simulate: bool = False,
) -> JSONResponse:
    """parses the payload and workflow files, and then pushes a workflow job onto the redis queue
    Parameters
    ----------
    workflow: UploadFile
        The workflow yaml file
    payload: UploadFile
        The data input file to the workflow
    experiment_path: str
       The path to the data of the experiment for the workflow
    simulate: bool
        whether to use real robots or not

    Returns
    -------
    response: Dict
       a dictionary including whether queueing succeeded, the jobs ahead, and the id
    """
    try:
        wf = {
            "name": "",
            "label": "",
            "run_id": "",
            "step_index": 0,
            "experiment_path": str(experiment_path),
            "hist": {},
            "status": WorkflowStatus.NEW,
            "result": {},
            "run_dir": "",
            "flowdef": [],
            "payload": "",
        }
        wf["run_id"] = ulid.new().str
        log_dir = Path(experiment_path)
        wf["run_dir"] = str(Path(log_dir, "runs", f"{wf['name']}_{wf['run_id']}"))
        experiment_id = log_dir.name.split("_")[-1]
        logger = WEI_Logger.get_logger("log_" + experiment_id, log_dir)
        logger.info("Received job run request")
        global state_manager
        workflow_path = Path(workflow.filename)
        wf["name"] = workflow_path.name.split(".")[0]
        wf["label"] = wf["name"]  # TODO: Implement labels

        workflow_content = await workflow.read()
        payload = await payload.read()
        # Decode the bytes object to a string
        workflow_content_str = workflow_content.decode("utf-8")
        wf["payload"] = json.loads(payload)
        workflow_runner = WorkflowRunner(
            workflow_def=yaml.safe_load(workflow_content_str),
            workcell=state_manager.get_workcell(),
            payload=wf["payload"],
            experiment_path=str(experiment_path),
            run_id=wf["run_id"],
            simulate=simulate,
            workflow_name=wf["name"],
        )

        flowdef = []

        for step in workflow_runner.steps:
            flowdef.append(
                {
                    "step": json.loads(step["step"].json()),
                    "locations": step["locations"],
                }
            )
        wf["flowdef"] = flowdef
        state_manager.workflows[wf["run_id"]] = wf
    except Exception as e:  # noqa
        print(e)
        wf["status"] = WorkflowStatus.FAILED
        wf["hist"]["validation"] = f"Error: {e}"
        state_manager.workflows[wf["run_id"]] = wf
    return JSONResponse(
        content={"wf": wf, "run_id": wf["run_id"], "status": str(wf["status"])}
    )


@app.post("/experiment")
def process_exp(experiment_name: str, experiment_id: str) -> dict:
    """Pulls an experiment and creates the files and logger for it

    Parameters
    ----------
    experiment_name: str
        The human created name of the experiment
    experiment_id : str
       The programmatically generated id of the experiment for the workflow
    Returns
    -------
     response: Dict
       a dictionary including the successfulness of the queueing, the jobs ahead and the id

    """

    # Decode the bytes object to a string
    # Generate ULID for the experiment, really this should be done by the client (Experiment class)
    global kafka_server
    return start_experiment(experiment_name, experiment_id, kafka_server)


@app.get("/run/{run_id}/state")
async def get_run_status(run_id: str) -> JSONResponse:
    """Pulls the status of a job on the queue

    Parameters
    ----------
    job_id : str
       The programmatically generated id of the experiment for the workflow


    Returns
    -------
     response: Dict
       a dictionary including the status on the queueing, and the result of the job if it's done
    """
    global state_manager
    try:
        workflow = state_manager.workflows[run_id]
        return JSONResponse(
            content={
                "status": workflow["status"],
                "result": workflow["result"],
                "hist": workflow["hist"],
            }
        )
    except KeyError:
        return JSONResponse(content={"status": WorkflowStatus.UNKNOWN})


@app.get("/run/{run_id}/log")
async def log_run_return(run_id: str, experiment_path: str) -> str:
    """Parameters
    ----------


    job_id: str
        The queue job id for the job being logged

    experiment_path : str
       The path to the data for the experiment for the workflow

    Returns
    -------
    response: str
       a string with the log data for the run requested"""
    log_dir = Path(experiment_path)
    for file in os.listdir(log_dir / "wei_runs"):
        if re.match(".*" + run_id, file):
            with open(log_dir / "wei_runs" / file / "runLogger.log") as f:
                return f.read()


@app.get("/wc/state", response_class=HTMLResponse)
def show() -> JSONResponse:
    """

    Describes the state of the whole workcell including locations and daemon states

    Parameters
    ----------
    None

     Returns
    -------
     response: Dict
       the state of the workcell
    """
    global state_manager

    wc_state = json.loads(state_manager.get_state())
    return JSONResponse(
        content={"wc_state": json.dumps(wc_state)}
    )  # templates.TemplateResponse("item.html", {"request": request, "wc_state": wc_state})


@app.get("/wc/locations/all_states")
def show_states() -> JSONResponse:
    """

    Describes the state of the workcell locations

    Parameters
    ----------
    None

     Returns
    -------
     response: Dict
       the state of the workcell locations, with the id of the run that last filled the location
    """

    global state_manager

    return JSONResponse(
        content={"location_states": str(state_manager.locations.to_dict())}
    )


@app.get("/wc/locations/{location}/state")
def loc(location: str) -> JSONResponse:
    """

    Describes the state of the workcell locations
    Parameters
    ----------
    None

     Returns
    -------
     response: Dict
       the state of the workcell locations, with the id of the run that last filled the location
    """
    global state_manager

    try:
        return JSONResponse(
            content={str(location): str(state_manager.locations[location])}
        )
    except KeyError:
        return HTTPException(status_code=404, detail="Location not found")


@app.get("/wc/modules/{module_name}/state")
def mod(module_name: str) -> JSONResponse:
    """
    Gets the state of a given module
    Parameters
    ----------
    module_name: the name of the module to get the state of

     Returns
    -------
     response: Dict
       the state of the requested module
    """
    global state_manager

    try:
        return JSONResponse(
            content={str(module_name): str(state_manager.modules[module_name])}
        )
    except KeyError:
        return HTTPException(status_code=404, detail="Module not found")


@app.post("/wc/locations/{location_name}/set")
async def update(location_name: str, experiment_id: str) -> JSONResponse:
    """
    Manually update the state of a location in the workcell.
    Parameters
    ----------
    location: the name of the location to update
    experiment_id: the id of the experiment that is in the location

    Returns
    -------
        response: Dict
         the state of the workcell locations, with the id of the run that last filled the location
    """
    global state_manager

    def update_location_state(location: dict, value: str) -> dict:
        location["state"] = "Empty"
        return location

    with state_manager.state_lock():
        if experiment_id == "":
            state_manager.update_location(location_name, update_location_state, "Empty")
        else:
            state_manager.update_location(
                location_name, update_location_state, experiment_id
            )
        return JSONResponse(
            content={"Locations": str(state_manager.locations.to_dict())}
        )


@app.delete("/wc/workflows/clear")
async def clear_workflows() -> JSONResponse:
    """
    Clears the completed and failed workflows from the workcell
    Parameters
    ----------
    None

    Returns
    -------
        response: Dict
         the state of the workflows
    """
    global state_manager
    with state_manager.state_lock():
        for wf_id, workflow in state_manager.workflows:
            if (
                workflow["status"] == WorkflowStatus.COMPLETED
                or workflow["status"] == WorkflowStatus.FAILED
            ):
                del state_manager.workflows[wf_id]
        return JSONResponse(
            content={"Workflows": str(state_manager.workflows.to_dict())}
        )


if __name__ == "__main__":
    import uvicorn

    uvicorn.run(
        "wei.server:app",
        host="0.0.0.0",
        reload=False,
        ws_max_size=10000000000000000000000000000000000000000000000000000000000000000000000000,
    )
>>>>>>> f717167b
<|MERGE_RESOLUTION|>--- conflicted
+++ resolved
@@ -1,911 +1,460 @@
-<<<<<<< HEAD
-"""The server that takes incoming WEI flow requests from the experiment application"""
-import json
-import os
-import re
-from argparse import ArgumentParser
-from contextlib import asynccontextmanager
-from pathlib import Path
-
-import yaml
-from fastapi import FastAPI, File, HTTPException, UploadFile
-from fastapi.responses import HTMLResponse, JSONResponse
-
-from wei.core.data_classes import ExperimentStatus, WorkflowRun, WorkflowStatus
-from wei.core.experiment import start_experiment
-from wei.core.loggers import WEI_Logger
-from wei.core.workcell import Workcell
-from wei.core.workflow import WorkflowRunner
-from wei.state_manager import StateManager
-
-# TODO: db backup of tasks and results (can be a proper db or just a file)
-# TODO logging for server and workcell
-# TODO make the workcell live in the DATA_DIR and be coupled to the server
-#      This might entail making a rq object of the wei object and making that available to the workers
-
-workcell = None
-kafka_server = None
-state_manager = None
-
-
-@asynccontextmanager
-async def lifespan(app: FastAPI):
-    """Initial run function for the app, parses the workcell argument
-        Parameters
-        ----------
-        app : FastApi
-           The REST API app being initialized
-    , timeout_sec=10
-        Returns
-        -------
-        None"""
-    global workcell, kafka_server, state_manager
-    parser = ArgumentParser()
-    parser.add_argument(
-        "--redis_host",
-        type=str,
-        help="url (no port) for Redis server",
-        default="localhost",
-    )
-    parser.add_argument("--workcell", type=Path, help="Path to workcell file")
-    parser.add_argument(
-        "--kafka-server", type=str, help="Kafka server for logging", default=None
-    )
-
-    args = parser.parse_args()
-    with open(args.workcell) as f:
-        workcell = Workcell(workcell_def=yaml.safe_load(f))
-    state_manager = StateManager(
-        workcell.workcell.name, redis_host=args.redis_host, redis_port=6379
-    )
-
-    kafka_server = args.kafka_server
-
-    # Yield control to the application
-    yield
-
-    # Do any cleanup here
-    pass
-
-
-app = FastAPI(
-    lifespan=lifespan,
-)
-
-
-def start_exp(experiment_id: str, experiment_name: str) -> JSONResponse:
-    """Pulls an experiment and creates the files and logger for it
-
-    Parameters
-    ----------
-    experiment_id : str
-       The programmatically generated id of the experiment for the workflow
-
-    experiment_name: str
-        The human created name of the experiment
-
-    Returns
-    -------
-     response: Dict
-       a dictionary including the successfulness of the queueing, the jobs ahead and the id
-    """
-    global kafka_server
-    base_response_content = {
-        "experiment_id": experiment_id,
-        "experiment_name": experiment_name,
-        "status": ExperimentStatus.CREATED,
-    }
-    try:
-        exp_data = start_experiment(experiment_name, experiment_id, kafka_server)
-        return JSONResponse(content=exp_data)
-
-    except Exception as e:
-        response_content = {
-            "status": ExperimentStatus.FAILED,
-            "error": str(e),
-            **base_response_content,
-        }
-        return JSONResponse(content=response_content)
-
-
-@app.post("/exp/{experiment_id}/log")
-def log_experiment(experiment_path: str, log_value: str) -> None:
-    """Logs a value to the log file for a given experiment"""
-    log_dir = Path(experiment_path)
-    experiment_id = log_dir.name.split("_id_")[-1]
-    logger = WEI_Logger.get_logger("log_" + experiment_id, log_dir)
-    logger.info(log_value)
-
-
-@app.get("/exp/{experiment_id}/log")
-async def log_return(experiment_path: str) -> str:
-    """Returns the log for a given experiment"""
-    log_dir = Path(experiment_path)
-    experiment_id = log_dir.name.split("_")[-1]
-    with open(log_dir / Path("log_" + experiment_id + ".log"), "r") as f:
-        return f.read()
-
-
-@app.post("/job/run")
-async def process_job(
-    workflow: UploadFile = File(...),
-    payload: UploadFile = File(...),
-    experiment_path: str = "",
-    simulate: bool = False,
-) -> JSONResponse:
-    """parses the payload and workflow files, and then pushes a workflow job onto the redis queue
-    Parameters
-    ----------
-    workflow: UploadFile
-        The workflow yaml file
-    payload: UploadFile
-        The data input file to the workflow
-    experiment_path: str
-       The path to the data of the experiment for the workflow
-    simulate: bool
-        whether to use real robots or not
-
-    Returns
-    -------
-    response: Dict
-       a dictionary including whether queueing succeeded, the jobs ahead, and the id
-    """
-    try:
-        log_dir = Path(experiment_path)
-        wf = WorkflowRun(
-            name=Path(workflow.filename).name.split(".")[0],
-            modules=[],
-            flowdef=[],
-            experiment_path=str(log_dir),
-        )
-        wf.label = wf.name
-        wf.run_dir = str(Path(log_dir, "runs", f"{wf.name}_{wf.run_id}"))
-        experiment_id = log_dir.name.split("_")[-1]
-        logger = WEI_Logger.get_logger("log_" + experiment_id, log_dir)
-        logger.info("Received job run request")
-        global state_manager
-
-        workflow_content = await workflow.read()
-        payload = await payload.read()
-        # Decode the bytes object to a string
-        workflow_content_str = workflow_content.decode("utf-8")
-        wf.payload = json.loads(payload)
-        workflow_runner = WorkflowRunner(
-            workflow_def=yaml.safe_load(workflow_content_str),
-            workcell=state_manager.get_workcell(),
-            payload=wf.payload,
-            experiment_path=str(experiment_path),
-            run_id=wf.run_id,
-            simulate=simulate,
-            workflow_name=wf.name,
-        )
-
-        flowdef = []
-
-        for step in workflow_runner.steps:
-            flowdef.append(
-                {
-                    "step": json.loads(step["step"].json()),
-                    "locations": step["locations"],
-                }
-            )
-        wf.flowdef = flowdef
-        with state_manager.state_lock():
-            state_manager.set_workflow_run(wf.run_id, wf)
-    except Exception as e:  # noqa
-        print(e)
-        wf.status = WorkflowStatus.FAILED
-        wf.hist["validation"] = f"Error: {e}"
-        with state_manager.state_lock():
-            state_manager.set_workflow_run(wf.run_id, wf)
-    return JSONResponse(
-        content={
-            "wf": wf.model_dump(mode="json"),
-            "run_id": wf.run_id,
-            "status": str(wf.status),
-        }
-    )
-
-
-@app.post("/experiment")
-def process_exp(experiment_name: str, experiment_id: str) -> dict:
-    """Pulls an experiment and creates the files and logger for it
-
-    Parameters
-    ----------
-    experiment_name: str
-        The human created name of the experiment
-    experiment_id : str
-       The programmatically generated id of the experiment for the workflow
-    Returns
-    -------
-     response: Dict
-       a dictionary including the successfulness of the queueing, the jobs ahead and the id
-
-    """
-
-    # Decode the bytes object to a string
-    # Generate UUID for the experiment, really this should be done by the client (Experiment class)
-    global kafka_server
-    return start_experiment(experiment_name, experiment_id, kafka_server)
-
-
-@app.get("/job/{job_id}/state")
-async def get_job_status(job_id: str) -> JSONResponse:
-    """Pulls the status of a job on the queue
-
-    Parameters
-    ----------
-    job_id : str
-       The programmatically generated id of the experiment for the workflow
-
-
-    Returns
-    -------
-     response: Dict
-       a dictionary including the status on the queueing, and the result of the job if it's done
-    """
-    global state_manager
-    try:
-        with state_manager.state_lock():
-            workflow = state_manager.get_workflow_run(job_id)
-        return JSONResponse(content=workflow.model_dump(mode="json"))
-    except KeyError:
-        return JSONResponse(content={"status": WorkflowStatus.UNKNOWN})
-
-
-@app.get("/job/{job_id}/log")
-async def log_job_return(job_id: str, experiment_path: str) -> str:
-    """Parameters
-    ----------
-
-
-    job_id: str
-        The queue job id for the job being logged
-
-    experiment_path : str
-       The path to the data for the experiment for the workflow
-
-    Returns
-    -------
-    response: str
-       a string with the log data for the run requested"""
-    log_dir = Path(experiment_path)
-    for file in os.listdir(log_dir / "wei_runs"):
-        if re.match(".*" + job_id, file):
-            with open(log_dir / "wei_runs" / file / "runLogger.log") as f:
-                return f.read()
-
-
-@app.get("/wc/state", response_class=HTMLResponse)
-def show() -> JSONResponse:
-    """
-
-    Describes the state of the whole workcell including locations and daemon states
-
-    Parameters
-    ----------
-    None
-
-     Returns
-    -------
-     response: Dict
-       the state of the workcell
-    """
-    global state_manager
-
-    with state_manager.state_lock():
-        wc_state = json.loads(state_manager.get_state())
-    return JSONResponse(
-        content={"wc_state": json.dumps(wc_state)}
-    )  # templates.TemplateResponse("item.html", {"request": request, "wc_state": wc_state})
-
-
-@app.get("/wc/locations/all_states")
-def show_states() -> JSONResponse:
-    """
-
-    Describes the state of the workcell locations
-
-    Parameters
-    ----------
-    None
-
-     Returns
-    -------
-     response: Dict
-       the state of the workcell locations, with the id of the run that last filled the location
-    """
-
-    global state_manager
-
-    with state_manager.state_lock():
-        return JSONResponse(
-            content={
-                "location_states": {
-                    location_name: location.model_dump(mode="json")
-                    for location_name, location in state_manager.get_all_locations().items()
-                }
-            }
-        )
-
-
-@app.get("/wc/locations/{location}/state")
-def loc(location: str) -> JSONResponse:
-    """
-
-    Describes the state of the workcell locations
-    Parameters
-    ----------
-    None
-
-     Returns
-    -------
-     response: Dict
-       the state of the workcell locations, with the id of the run that last filled the location
-    """
-    global state_manager
-
-    try:
-        with state_manager.state_lock():
-            return JSONResponse(
-                content={
-                    str(location): str(
-                        state_manager.get_location(location).model_dump(mode="json")
-                    )
-                }
-            )
-    except KeyError:
-        return HTTPException(status_code=404, detail="Location not found")
-
-
-@app.get("/wc/modules/{module_name}/state")
-def mod(module_name: str) -> JSONResponse:
-    """
-    Gets the state of a given module
-    Parameters
-    ----------
-    module_name: the name of the module to get the state of
-
-     Returns
-    -------
-     response: Dict
-       the state of the requested module
-    """
-    global state_manager
-
-    try:
-        with state_manager.state_lock():
-            return JSONResponse(
-                content={
-                    str(module_name): state_manager.get_module(module_name).model_dump(
-                        mode="json"
-                    )
-                }
-            )
-    except KeyError:
-        return HTTPException(status_code=404, detail="Module not found")
-
-
-@app.post("/wc/locations/{location_name}/set")
-async def update(location_name: str, experiment_id: str) -> JSONResponse:
-    """
-    Manually update the state of a location in the workcell.
-    Parameters
-    ----------
-    location: the name of the location to update
-    experiment_id: the id of the experiment that is in the location
-
-    Returns
-    -------
-        response: Dict
-         the state of the workcell locations, with the id of the run that last filled the location
-    """
-    global state_manager
-
-    def update_location_state(location: dict, value: str) -> dict:
-        location["state"] = "Empty"
-        return location
-
-    with state_manager.state_lock():
-        if experiment_id == "":
-            state_manager.update_location(location_name, update_location_state, "Empty")
-        else:
-            state_manager.update_location(
-                location_name, update_location_state, experiment_id
-            )
-        return JSONResponse(
-            content={
-                "Locations": {
-                    location_name: location.model_dump(mode="json")
-                    for location_name, location in state_manager.get_all_locations().items()
-                }
-            }
-        )
-
-
-@app.delete("/wc/workflows/clear")
-async def clear_workflows() -> JSONResponse:
-    """
-    Clears the completed and failed workflows from the workcell
-    Parameters
-    ----------
-    None
-
-    Returns
-    -------
-        response: Dict
-         the state of the workflows
-    """
-    global state_manager
-    with state_manager.state_lock():
-        for workflow in state_manager.get_all_workflow_runs():
-            if (
-                workflow.status == WorkflowStatus.COMPLETED
-                or workflow.status == WorkflowStatus.FAILED
-            ):
-                state_manager.delete_workflow_run(workflow.run_id)
-        return JSONResponse(
-            content={"Workflows": str(state_manager.get_all_workflow_runs())}
-        )
-
-
-if __name__ == "__main__":
-    import uvicorn
-
-    uvicorn.run(
-        "wei.server:app",
-        host="0.0.0.0",
-        reload=False,
-        ws_max_size=10000000000000000000000000000000000000000000000000000000000000000000000000,
-    )
-=======
-"""The server that takes incoming WEI flow requests from the experiment application"""
-import json
-import os
-import re
-from argparse import ArgumentParser
-from contextlib import asynccontextmanager
-from pathlib import Path
-
-import ulid
-import yaml
-from fastapi import FastAPI, File, HTTPException, UploadFile
-from fastapi.responses import HTMLResponse, JSONResponse
-
-from wei.core.data_classes import ExperimentStatus, WorkflowStatus
-from wei.core.experiment import start_experiment
-from wei.core.loggers import WEI_Logger
-from wei.core.workcell import Workcell
-from wei.core.workflow import WorkflowRunner
-from wei.state_manager import StateManager
-
-# TODO: db backup of tasks and results (can be a proper db or just a file)
-# TODO logging for server and workcell
-# TODO make the workcell live in the DATA_DIR and be coupled to the server
-#      This might entail making a rq object of the wei object and making that available to the workers
-
-workcell = None
-kafka_server = None
-state_manager = None
-
-
-@asynccontextmanager
-async def lifespan(app: FastAPI):
-    """Initial run function for the app, parses the workcell argument
-        Parameters
-        ----------
-        app : FastApi
-           The REST API app being initialized
-    , timeout_sec=10
-        Returns
-        -------
-        None"""
-    global workcell, kafka_server, state_manager
-    parser = ArgumentParser()
-    parser.add_argument(
-        "--redis_host",
-        type=str,
-        help="url (no port) for Redis server",
-        default="localhost",
-    )
-    parser.add_argument("--workcell", type=Path, help="Path to workcell file")
-    parser.add_argument(
-        "--kafka-server", type=str, help="Kafka server for logging", default=None
-    )
-
-    args = parser.parse_args()
-    with open(args.workcell) as f:
-        workcell = Workcell(workcell_def=yaml.safe_load(f))
-    state_manager = StateManager(
-        workcell.workcell.name, redis_host=args.redis_host, redis_port=6379
-    )
-
-    kafka_server = args.kafka_server
-
-    # Yield control to the application
-    yield
-
-    # Do any cleanup here
-    pass
-
-
-app = FastAPI(
-    lifespan=lifespan,
-)
-
-
-def start_exp(experiment_id: str, experiment_name: str) -> JSONResponse:
-    """Pulls an experiment and creates the files and logger for it
-
-    Parameters
-    ----------
-    experiment_id : str
-       The programmatically generated id of the experiment for the workflow
-
-    experiment_name: str
-        The human created name of the experiment
-
-    Returns
-    -------
-     response: Dict
-       a dictionary including the successfulness of the queueing, the jobs ahead and the id
-    """
-    global kafka_server
-    base_response_content = {
-        "experiment_id": experiment_id,
-        "experiment_name": experiment_name,
-        "status": ExperimentStatus.CREATED,
-    }
-    try:
-        exp_data = start_experiment(experiment_name, experiment_id, kafka_server)
-        return JSONResponse(content=exp_data)
-
-    except Exception as e:
-        response_content = {
-            "status": ExperimentStatus.FAILED,
-            "error": str(e),
-            **base_response_content,
-        }
-        return JSONResponse(content=response_content)
-
-
-@app.post("/exp/{experiment_id}/log")
-def log_experiment(experiment_path: str, log_value: str) -> None:
-    """Logs a value to the log file for a given experiment"""
-    log_dir = Path(experiment_path)
-    experiment_id = log_dir.name.split("_id_")[-1]
-    logger = WEI_Logger.get_logger("log_" + experiment_id, log_dir)
-    logger.info(log_value)
-
-
-@app.get("/exp/{experiment_id}/log")
-async def log_return(experiment_path: str) -> str:
-    """Returns the log for a given experiment"""
-    log_dir = Path(experiment_path)
-    experiment_id = log_dir.name.split("_")[-1]
-    with open(log_dir / Path("log_" + experiment_id + ".log"), "r") as f:
-        return f.read()
-
-
-@app.post("/run/start")
-async def start_run(
-    workflow: UploadFile = File(...),
-    payload: UploadFile = File(...),
-    experiment_path: str = "",
-    simulate: bool = False,
-) -> JSONResponse:
-    """parses the payload and workflow files, and then pushes a workflow job onto the redis queue
-    Parameters
-    ----------
-    workflow: UploadFile
-        The workflow yaml file
-    payload: UploadFile
-        The data input file to the workflow
-    experiment_path: str
-       The path to the data of the experiment for the workflow
-    simulate: bool
-        whether to use real robots or not
-
-    Returns
-    -------
-    response: Dict
-       a dictionary including whether queueing succeeded, the jobs ahead, and the id
-    """
-    try:
-        wf = {
-            "name": "",
-            "label": "",
-            "run_id": "",
-            "step_index": 0,
-            "experiment_path": str(experiment_path),
-            "hist": {},
-            "status": WorkflowStatus.NEW,
-            "result": {},
-            "run_dir": "",
-            "flowdef": [],
-            "payload": "",
-        }
-        wf["run_id"] = ulid.new().str
-        log_dir = Path(experiment_path)
-        wf["run_dir"] = str(Path(log_dir, "runs", f"{wf['name']}_{wf['run_id']}"))
-        experiment_id = log_dir.name.split("_")[-1]
-        logger = WEI_Logger.get_logger("log_" + experiment_id, log_dir)
-        logger.info("Received job run request")
-        global state_manager
-        workflow_path = Path(workflow.filename)
-        wf["name"] = workflow_path.name.split(".")[0]
-        wf["label"] = wf["name"]  # TODO: Implement labels
-
-        workflow_content = await workflow.read()
-        payload = await payload.read()
-        # Decode the bytes object to a string
-        workflow_content_str = workflow_content.decode("utf-8")
-        wf["payload"] = json.loads(payload)
-        workflow_runner = WorkflowRunner(
-            workflow_def=yaml.safe_load(workflow_content_str),
-            workcell=state_manager.get_workcell(),
-            payload=wf["payload"],
-            experiment_path=str(experiment_path),
-            run_id=wf["run_id"],
-            simulate=simulate,
-            workflow_name=wf["name"],
-        )
-
-        flowdef = []
-
-        for step in workflow_runner.steps:
-            flowdef.append(
-                {
-                    "step": json.loads(step["step"].json()),
-                    "locations": step["locations"],
-                }
-            )
-        wf["flowdef"] = flowdef
-        state_manager.workflows[wf["run_id"]] = wf
-    except Exception as e:  # noqa
-        print(e)
-        wf["status"] = WorkflowStatus.FAILED
-        wf["hist"]["validation"] = f"Error: {e}"
-        state_manager.workflows[wf["run_id"]] = wf
-    return JSONResponse(
-        content={"wf": wf, "run_id": wf["run_id"], "status": str(wf["status"])}
-    )
-
-
-@app.post("/experiment")
-def process_exp(experiment_name: str, experiment_id: str) -> dict:
-    """Pulls an experiment and creates the files and logger for it
-
-    Parameters
-    ----------
-    experiment_name: str
-        The human created name of the experiment
-    experiment_id : str
-       The programmatically generated id of the experiment for the workflow
-    Returns
-    -------
-     response: Dict
-       a dictionary including the successfulness of the queueing, the jobs ahead and the id
-
-    """
-
-    # Decode the bytes object to a string
-    # Generate ULID for the experiment, really this should be done by the client (Experiment class)
-    global kafka_server
-    return start_experiment(experiment_name, experiment_id, kafka_server)
-
-
-@app.get("/run/{run_id}/state")
-async def get_run_status(run_id: str) -> JSONResponse:
-    """Pulls the status of a job on the queue
-
-    Parameters
-    ----------
-    job_id : str
-       The programmatically generated id of the experiment for the workflow
-
-
-    Returns
-    -------
-     response: Dict
-       a dictionary including the status on the queueing, and the result of the job if it's done
-    """
-    global state_manager
-    try:
-        workflow = state_manager.workflows[run_id]
-        return JSONResponse(
-            content={
-                "status": workflow["status"],
-                "result": workflow["result"],
-                "hist": workflow["hist"],
-            }
-        )
-    except KeyError:
-        return JSONResponse(content={"status": WorkflowStatus.UNKNOWN})
-
-
-@app.get("/run/{run_id}/log")
-async def log_run_return(run_id: str, experiment_path: str) -> str:
-    """Parameters
-    ----------
-
-
-    job_id: str
-        The queue job id for the job being logged
-
-    experiment_path : str
-       The path to the data for the experiment for the workflow
-
-    Returns
-    -------
-    response: str
-       a string with the log data for the run requested"""
-    log_dir = Path(experiment_path)
-    for file in os.listdir(log_dir / "wei_runs"):
-        if re.match(".*" + run_id, file):
-            with open(log_dir / "wei_runs" / file / "runLogger.log") as f:
-                return f.read()
-
-
-@app.get("/wc/state", response_class=HTMLResponse)
-def show() -> JSONResponse:
-    """
-
-    Describes the state of the whole workcell including locations and daemon states
-
-    Parameters
-    ----------
-    None
-
-     Returns
-    -------
-     response: Dict
-       the state of the workcell
-    """
-    global state_manager
-
-    wc_state = json.loads(state_manager.get_state())
-    return JSONResponse(
-        content={"wc_state": json.dumps(wc_state)}
-    )  # templates.TemplateResponse("item.html", {"request": request, "wc_state": wc_state})
-
-
-@app.get("/wc/locations/all_states")
-def show_states() -> JSONResponse:
-    """
-
-    Describes the state of the workcell locations
-
-    Parameters
-    ----------
-    None
-
-     Returns
-    -------
-     response: Dict
-       the state of the workcell locations, with the id of the run that last filled the location
-    """
-
-    global state_manager
-
-    return JSONResponse(
-        content={"location_states": str(state_manager.locations.to_dict())}
-    )
-
-
-@app.get("/wc/locations/{location}/state")
-def loc(location: str) -> JSONResponse:
-    """
-
-    Describes the state of the workcell locations
-    Parameters
-    ----------
-    None
-
-     Returns
-    -------
-     response: Dict
-       the state of the workcell locations, with the id of the run that last filled the location
-    """
-    global state_manager
-
-    try:
-        return JSONResponse(
-            content={str(location): str(state_manager.locations[location])}
-        )
-    except KeyError:
-        return HTTPException(status_code=404, detail="Location not found")
-
-
-@app.get("/wc/modules/{module_name}/state")
-def mod(module_name: str) -> JSONResponse:
-    """
-    Gets the state of a given module
-    Parameters
-    ----------
-    module_name: the name of the module to get the state of
-
-     Returns
-    -------
-     response: Dict
-       the state of the requested module
-    """
-    global state_manager
-
-    try:
-        return JSONResponse(
-            content={str(module_name): str(state_manager.modules[module_name])}
-        )
-    except KeyError:
-        return HTTPException(status_code=404, detail="Module not found")
-
-
-@app.post("/wc/locations/{location_name}/set")
-async def update(location_name: str, experiment_id: str) -> JSONResponse:
-    """
-    Manually update the state of a location in the workcell.
-    Parameters
-    ----------
-    location: the name of the location to update
-    experiment_id: the id of the experiment that is in the location
-
-    Returns
-    -------
-        response: Dict
-         the state of the workcell locations, with the id of the run that last filled the location
-    """
-    global state_manager
-
-    def update_location_state(location: dict, value: str) -> dict:
-        location["state"] = "Empty"
-        return location
-
-    with state_manager.state_lock():
-        if experiment_id == "":
-            state_manager.update_location(location_name, update_location_state, "Empty")
-        else:
-            state_manager.update_location(
-                location_name, update_location_state, experiment_id
-            )
-        return JSONResponse(
-            content={"Locations": str(state_manager.locations.to_dict())}
-        )
-
-
-@app.delete("/wc/workflows/clear")
-async def clear_workflows() -> JSONResponse:
-    """
-    Clears the completed and failed workflows from the workcell
-    Parameters
-    ----------
-    None
-
-    Returns
-    -------
-        response: Dict
-         the state of the workflows
-    """
-    global state_manager
-    with state_manager.state_lock():
-        for wf_id, workflow in state_manager.workflows:
-            if (
-                workflow["status"] == WorkflowStatus.COMPLETED
-                or workflow["status"] == WorkflowStatus.FAILED
-            ):
-                del state_manager.workflows[wf_id]
-        return JSONResponse(
-            content={"Workflows": str(state_manager.workflows.to_dict())}
-        )
-
-
-if __name__ == "__main__":
-    import uvicorn
-
-    uvicorn.run(
-        "wei.server:app",
-        host="0.0.0.0",
-        reload=False,
-        ws_max_size=10000000000000000000000000000000000000000000000000000000000000000000000000,
-    )
->>>>>>> f717167b
+"""The server that takes incoming WEI flow requests from the experiment application"""
+import json
+import os
+import re
+from argparse import ArgumentParser
+from contextlib import asynccontextmanager
+from pathlib import Path
+
+import yaml
+from fastapi import FastAPI, File, HTTPException, UploadFile
+from fastapi.responses import HTMLResponse, JSONResponse
+
+from wei.core.data_classes import ExperimentStatus, WorkflowRun, WorkflowStatus
+from wei.core.experiment import start_experiment
+from wei.core.loggers import WEI_Logger
+from wei.core.workcell import Workcell
+from wei.core.workflow import WorkflowRunner
+from wei.state_manager import StateManager
+
+# TODO: db backup of tasks and results (can be a proper db or just a file)
+# TODO logging for server and workcell
+# TODO make the workcell live in the DATA_DIR and be coupled to the server
+#      This might entail making a rq object of the wei object and making that available to the workers
+
+workcell = None
+kafka_server = None
+state_manager = None
+
+
+@asynccontextmanager
+async def lifespan(app: FastAPI):
+    """Initial run function for the app, parses the workcell argument
+        Parameters
+        ----------
+        app : FastApi
+           The REST API app being initialized
+    , timeout_sec=10
+        Returns
+        -------
+        None"""
+    global workcell, kafka_server, state_manager
+    parser = ArgumentParser()
+    parser.add_argument(
+        "--redis_host",
+        type=str,
+        help="url (no port) for Redis server",
+        default="localhost",
+    )
+    parser.add_argument("--workcell", type=Path, help="Path to workcell file")
+    parser.add_argument(
+        "--kafka-server", type=str, help="Kafka server for logging", default=None
+    )
+
+    args = parser.parse_args()
+    with open(args.workcell) as f:
+        workcell = Workcell(workcell_def=yaml.safe_load(f))
+    state_manager = StateManager(
+        workcell.workcell.name, redis_host=args.redis_host, redis_port=6379
+    )
+
+    kafka_server = args.kafka_server
+
+    # Yield control to the application
+    yield
+
+    # Do any cleanup here
+    pass
+
+
+app = FastAPI(
+    lifespan=lifespan,
+)
+
+
+def start_exp(experiment_id: str, experiment_name: str) -> JSONResponse:
+    """Pulls an experiment and creates the files and logger for it
+
+    Parameters
+    ----------
+    experiment_id : str
+       The programmatically generated id of the experiment for the workflow
+
+    experiment_name: str
+        The human created name of the experiment
+
+    Returns
+    -------
+     response: Dict
+       a dictionary including the successfulness of the queueing, the jobs ahead and the id
+    """
+    global kafka_server
+    base_response_content = {
+        "experiment_id": experiment_id,
+        "experiment_name": experiment_name,
+        "status": ExperimentStatus.CREATED,
+    }
+    try:
+        exp_data = start_experiment(experiment_name, experiment_id, kafka_server)
+        return JSONResponse(content=exp_data)
+
+    except Exception as e:
+        response_content = {
+            "status": ExperimentStatus.FAILED,
+            "error": str(e),
+            **base_response_content,
+        }
+        return JSONResponse(content=response_content)
+
+
+@app.post("/exp/{experiment_id}/log")
+def log_experiment(experiment_path: str, log_value: str) -> None:
+    """Logs a value to the log file for a given experiment"""
+    log_dir = Path(experiment_path)
+    experiment_id = log_dir.name.split("_id_")[-1]
+    logger = WEI_Logger.get_logger("log_" + experiment_id, log_dir)
+    logger.info(log_value)
+
+
+@app.get("/exp/{experiment_id}/log")
+async def log_return(experiment_path: str) -> str:
+    """Returns the log for a given experiment"""
+    log_dir = Path(experiment_path)
+    experiment_id = log_dir.name.split("_")[-1]
+    with open(log_dir / Path("log_" + experiment_id + ".log"), "r") as f:
+        return f.read()
+
+
+@app.post("/run/start")
+async def start_run(
+    workflow: UploadFile = File(...),
+    payload: UploadFile = File(...),
+    experiment_path: str = "",
+    simulate: bool = False,
+) -> JSONResponse:
+    """parses the payload and workflow files, and then pushes a workflow job onto the redis queue
+    Parameters
+    ----------
+    workflow: UploadFile
+        The workflow yaml file
+    payload: UploadFile
+        The data input file to the workflow
+    experiment_path: str
+       The path to the data of the experiment for the workflow
+    simulate: bool
+        whether to use real robots or not
+
+    Returns
+    -------
+    response: Dict
+       a dictionary including whether queueing succeeded, the jobs ahead, and the id
+    """
+    try:
+        log_dir = Path(experiment_path)
+        wf = WorkflowRun(
+            name=Path(workflow.filename).name.split(".")[0],
+            modules=[],
+            flowdef=[],
+            experiment_path=str(log_dir),
+        )
+        wf.label = wf.name
+        wf.run_dir = str(Path(log_dir, "runs", f"{wf.name}_{wf.run_id}"))
+        experiment_id = log_dir.name.split("_")[-1]
+        logger = WEI_Logger.get_logger("log_" + experiment_id, log_dir)
+        logger.info("Received job run request")
+        global state_manager
+
+        workflow_content = await workflow.read()
+        payload = await payload.read()
+        # Decode the bytes object to a string
+        workflow_content_str = workflow_content.decode("utf-8")
+        wf.payload = json.loads(payload)
+        workflow_runner = WorkflowRunner(
+            workflow_def=yaml.safe_load(workflow_content_str),
+            workcell=state_manager.get_workcell(),
+            payload=wf.payload,
+            experiment_path=str(experiment_path),
+            run_id=wf.run_id,
+            simulate=simulate,
+            workflow_name=wf.name,
+        )
+
+        flowdef = []
+
+        for step in workflow_runner.steps:
+            flowdef.append(
+                {
+                    "step": json.loads(step["step"].json()),
+                    "locations": step["locations"],
+                }
+            )
+        wf.flowdef = flowdef
+        with state_manager.state_lock():
+            state_manager.set_workflow_run(wf.run_id, wf)
+    except Exception as e:  # noqa
+        print(e)
+        wf.status = WorkflowStatus.FAILED
+        wf.hist["validation"] = f"Error: {e}"
+        with state_manager.state_lock():
+            state_manager.set_workflow_run(wf.run_id, wf)
+    return JSONResponse(
+        content={
+            "wf": wf.model_dump(mode="json"),
+            "run_id": wf.run_id,
+            "status": str(wf.status),
+        }
+    )
+
+
+@app.post("/experiment")
+def process_exp(experiment_name: str, experiment_id: str) -> dict:
+    """Pulls an experiment and creates the files and logger for it
+
+    Parameters
+    ----------
+    experiment_name: str
+        The human created name of the experiment
+    experiment_id : str
+       The programmatically generated id of the experiment for the workflow
+    Returns
+    -------
+     response: Dict
+       a dictionary including the successfulness of the queueing, the jobs ahead and the id
+
+    """
+
+    # Decode the bytes object to a string
+    # Generate UUID for the experiment, really this should be done by the client (Experiment class)
+    global kafka_server
+    return start_experiment(experiment_name, experiment_id, kafka_server)
+
+
+@app.get("/run/{run_id}/state")
+def get_run_status(run_id: str) -> JSONResponse:
+    """Pulls the status of a job on the queue
+
+    Parameters
+    ----------
+    job_id : str
+       The programmatically generated id of the experiment for the workflow
+
+
+    Returns
+    -------
+     response: Dict
+       a dictionary including the status on the queueing, and the result of the job if it's done
+    """
+    global state_manager
+    try:
+        with state_manager.state_lock():
+            workflow = state_manager.get_workflow_run(run_id)
+        return JSONResponse(content=workflow.model_dump(mode="json"))
+    except KeyError:
+        return JSONResponse(content={"status": WorkflowStatus.UNKNOWN})
+
+
+@app.get("/run/{run_id}/log")
+async def log_run_return(run_id: str, experiment_path: str) -> str:
+    """Parameters
+    ----------
+
+
+    job_id: str
+        The queue job id for the job being logged
+
+    experiment_path : str
+       The path to the data for the experiment for the workflow
+
+    Returns
+    -------
+    response: str
+       a string with the log data for the run requested"""
+    log_dir = Path(experiment_path)
+    for file in os.listdir(log_dir / "wei_runs"):
+        if re.match(".*" + run_id, file):
+            with open(log_dir / "wei_runs" / file / "runLogger.log") as f:
+                return f.read()
+
+
+@app.get("/wc/state", response_class=HTMLResponse)
+def show() -> JSONResponse:
+    """
+
+    Describes the state of the whole workcell including locations and daemon states
+
+    Parameters
+    ----------
+    None
+
+     Returns
+    -------
+     response: Dict
+       the state of the workcell
+    """
+    global state_manager
+
+    with state_manager.state_lock():
+        wc_state = json.loads(state_manager.get_state())
+    return JSONResponse(
+        content={"wc_state": json.dumps(wc_state)}
+    )  # templates.TemplateResponse("item.html", {"request": request, "wc_state": wc_state})
+
+
+@app.get("/wc/locations/all_states")
+def show_states() -> JSONResponse:
+    """
+
+    Describes the state of the workcell locations
+
+    Parameters
+    ----------
+    None
+
+     Returns
+    -------
+     response: Dict
+       the state of the workcell locations, with the id of the run that last filled the location
+    """
+
+    global state_manager
+
+    with state_manager.state_lock():
+        return JSONResponse(
+            content={
+                "location_states": {
+                    location_name: location.model_dump(mode="json")
+                    for location_name, location in state_manager.get_all_locations().items()
+                }
+            }
+        )
+
+
+@app.get("/wc/locations/{location}/state")
+def loc(location: str) -> JSONResponse:
+    """
+
+    Describes the state of the workcell locations
+    Parameters
+    ----------
+    None
+
+     Returns
+    -------
+     response: Dict
+       the state of the workcell locations, with the id of the run that last filled the location
+    """
+    global state_manager
+
+    try:
+        with state_manager.state_lock():
+            return JSONResponse(
+                content={
+                    str(location): str(
+                        state_manager.get_location(location).model_dump(mode="json")
+                    )
+                }
+            )
+    except KeyError:
+        return HTTPException(status_code=404, detail="Location not found")
+
+
+@app.get("/wc/modules/{module_name}/state")
+def mod(module_name: str) -> JSONResponse:
+    """
+    Gets the state of a given module
+    Parameters
+    ----------
+    module_name: the name of the module to get the state of
+
+     Returns
+    -------
+     response: Dict
+       the state of the requested module
+    """
+    global state_manager
+
+    try:
+        with state_manager.state_lock():
+            return JSONResponse(
+                content={
+                    str(module_name): state_manager.get_module(module_name).model_dump(
+                        mode="json"
+                    )
+                }
+            )
+    except KeyError:
+        return HTTPException(status_code=404, detail="Module not found")
+
+
+@app.post("/wc/locations/{location_name}/set")
+async def update(location_name: str, experiment_id: str) -> JSONResponse:
+    """
+    Manually update the state of a location in the workcell.
+    Parameters
+    ----------
+    location: the name of the location to update
+    experiment_id: the id of the experiment that is in the location
+
+    Returns
+    -------
+        response: Dict
+         the state of the workcell locations, with the id of the run that last filled the location
+    """
+    global state_manager
+
+    def update_location_state(location: dict, value: str) -> dict:
+        location["state"] = "Empty"
+        return location
+
+    with state_manager.state_lock():
+        if experiment_id == "":
+            state_manager.update_location(location_name, update_location_state, "Empty")
+        else:
+            state_manager.update_location(
+                location_name, update_location_state, experiment_id
+            )
+        return JSONResponse(
+            content={
+                "Locations": {
+                    location_name: location.model_dump(mode="json")
+                    for location_name, location in state_manager.get_all_locations().items()
+                }
+            }
+        )
+
+
+@app.delete("/wc/workflows/clear")
+async def clear_workflows() -> JSONResponse:
+    """
+    Clears the completed and failed workflows from the workcell
+    Parameters
+    ----------
+    None
+
+    Returns
+    -------
+        response: Dict
+         the state of the workflows
+    """
+    global state_manager
+    with state_manager.state_lock():
+        for workflow in state_manager.get_all_workflow_runs():
+            if (
+                workflow.status == WorkflowStatus.COMPLETED
+                or workflow.status == WorkflowStatus.FAILED
+            ):
+                state_manager.delete_workflow_run(workflow.run_id)
+        return JSONResponse(
+            content={"Workflows": str(state_manager.get_all_workflow_runs())}
+        )
+
+
+if __name__ == "__main__":
+    import uvicorn
+
+    uvicorn.run(
+        "wei.server:app",
+        host="0.0.0.0",
+        reload=False,
+        ws_max_size=10000000000000000000000000000000000000000000000000000000000000000000000000,
+    )