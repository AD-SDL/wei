--- conflicted
+++ resolved
@@ -5,11 +5,7 @@
 from typing import Dict, Optional
 
 from fastapi import APIRouter
-<<<<<<< HEAD
-from fastapi.responses import JSONResponse
-=======
-from fastapi.responses import FileResponse
->>>>>>> e7bc31df
+from fastapi.responses import FileResponse, JSONResponse
 
 from wei.core.experiment import Experiment, create_experiment
 from wei.core.loggers import WEI_Logger
@@ -40,16 +36,7 @@
 @router.get("/{experiment_id}/file")
 async def get_file(filepath: str) -> str:
     """Returns the log for a given experiment"""
-<<<<<<< HEAD
-
-    with open(
-        Path(filepath),
-        "r",
-    ) as f:
-        return f.read()
-=======
     return FileResponse(filepath)
->>>>>>> e7bc31df
 
 
 @router.post("/")
