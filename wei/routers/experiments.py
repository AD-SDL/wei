--- conflicted
+++ resolved
@@ -8,20 +8,17 @@
 from fastapi.responses import FileResponse, JSONResponse
 
 from wei.core.experiment import Experiment, list_experiments
-<<<<<<< HEAD
+
 from wei.core.state_manager import StateManager
+
+import json
 
 router = APIRouter()
 
 state_manager = StateManager()
 
 
-=======
-import json
 
-router = APIRouter()
-
->>>>>>> 807b9967
 @router.get("/{experiment_id}/log")
 async def log_return(experiment_id: str) -> str:
     """Returns the log for a given experiment"""
