--- conflicted
+++ resolved
@@ -6,16 +6,10 @@
 from typing import Dict, Optional
 
 from fastapi import APIRouter
-<<<<<<< HEAD
-from fastapi.responses import FileResponse
-from wei.core.state_manager import StateManager
-from wei.core.experiment import Experiment
-=======
-from fastapi.responses import FileResponse, JSONResponse
+from fastapi.responses import JSONResponse
 
 from wei.core.experiment import Experiment, list_experiments
 from wei.core.state_manager import StateManager
->>>>>>> 9fe03296
 
 router = APIRouter()
 
@@ -42,25 +36,9 @@
 
 
 @router.get("/all")
-async def get_experiments() -> str:
-    """Returns the log for a given experiment"""
-    experiment_ids = set()
-    runs = state_manager.get_all_workflow_runs()
-    for wf in runs:
-        experiment_ids.add(runs[wf].experiment_id)
-    return JSONResponse(content={"experiment_ids": list(experiment_ids)})
-
-
-@router.get("/all")
 async def get_all_experiments() -> Dict[str, str]:
     """Returns all experiments inside DataFolder"""
     return list_experiments()
-
-
-@router.get("/{experiment_id}/file")
-async def get_file(filepath: str) -> FileResponse:
-    """Returns a file inside an experiment folder."""
-    return FileResponse(filepath)
 
 
 @router.get("/")
