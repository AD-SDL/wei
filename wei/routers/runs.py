--- conflicted
+++ resolved
@@ -41,41 +41,6 @@
     response: Dict
        a dictionary including whether queueing succeeded, the jobs ahead, and the id
     """
-<<<<<<< HEAD
-    #try:
-    workflow_content = await workflow.read()
-    workflow_content_str = workflow_content.decode("utf-8")
-    wf = Workflow(**yaml.safe_load(workflow_content_str))
-    print(wf)
-    payload = await payload.read()
-    payload = json.loads(payload)
-    logger = WEI_Logger.get_experiment_logger(experiment_id)
-    logger.info("Received job run request")
-    workcell = state_manager.get_workcell()
-    
-    wf_run = create_run(wf, workcell, experiment_id, payload, simulate)
-    
-    with state_manager.state_lock():
-        state_manager.set_workflow_run(wf_run)
-        print("hi")
-    return JSONResponse(
-        content={
-            "wf": wf_run.model_dump(mode="json"),
-            "run_id": wf_run.run_id,
-            "status": str(wf_run.status),
-        }
-    )
-    # except Exception as e:  # noqa
-    #     print(e)
-    #     return JSONResponse(
-    #         status_code=500,
-    #         content={
-    #             "wf": wf.model_dump(mode="json"),
-    #             "error": f"Error: {e}",
-    #             "status": str(WorkflowStatus.FAILED),
-    #         },
-    #     )
-=======
     try:
         workflow_content = await workflow.read()
         workflow_content_str = workflow_content.decode("utf-8")
@@ -109,7 +74,6 @@
                 "status": str(WorkflowStatus.FAILED),
             },
         )
->>>>>>> c3379b42
 
 
 @router.get("/{run_id}/state")
