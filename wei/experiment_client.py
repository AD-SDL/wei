--- conflicted
+++ resolved
@@ -160,13 +160,6 @@
                         results[id] = run_status
             time.sleep(1)
         return results
-<<<<<<< HEAD
-
-    def get_file(self, result_path: str, step_id: str, filename):
-        url = f"{self.url}/experiments/{self.experiment_id}/file"
-        path = Path(result_path, step_id + "_" + filename)
-        response = requests.get(url, params={"filepath": path})
-=======
     
     def get_file(self, input_filepath: str, output_filepath: str):
         url = f"{self.url}/experiments/{self.experiment_id}/file"
@@ -174,7 +167,6 @@
         response = requests.get(url, params={"filepath": input_filepath})
         with open(output_filepath, 'wb') as f:
             f.write(response.content)
->>>>>>> e7bc31df
 
     def register_exp(self) -> Dict[Any, Any]:
         """Initializes an Experiment, and creates its log files
