--- conflicted
+++ resolved
@@ -23,12 +23,7 @@
         server_port: str,
         experiment_design: Optional[PathLike | ExperimentDesign] = None,
         experiment_id: Optional[str] = None,
-<<<<<<< HEAD
         working_dir: Optional[PathLike] = None,
-=======
-        working_dir: Optional[Union[str, Path]] = None,
-        output_dir: Optional[Union[str, Path]] = None,
->>>>>>> ab0dd4fa
     ) -> None:
         """Initializes an Experiment, and creates its log files
 
@@ -74,7 +69,6 @@
 
         start_time = time.time()
         waiting = False
-        self.output_dir = output_dir
         while time.time() - start_time < 60:
             try:
                 if experiment_id is None:
@@ -87,15 +81,6 @@
                     waiting = True
                     print("Waiting to connect to server...")
                 time.sleep(1)
-<<<<<<< HEAD
-
-=======
-        self.events = Events(
-            self.server_addr,
-            self.server_port,
-            self.experiment_id,
-        )
->>>>>>> ab0dd4fa
         self.events.start_experiment()
 
     def _register_experiment(self) -> None:
@@ -120,7 +105,6 @@
             json=self.experiment_design.model_dump(mode="json"),
         )
         if not response.ok:
-<<<<<<< HEAD
             response.raise_for_status()
         self.experiment_info = ExperimentInfo.model_validate(response.json())
         print(f"Experiment ID: {self.experiment_info.experiment_id}")
@@ -153,23 +137,6 @@
         self.experiment_info = ExperimentInfo.model_validate(response.json())
 
         self.events.continue_experiment()
-=======
-            raise Exception(
-                f"Failed to register experiment with error {response.status_code}: {response.text}"
-            )
-        self.experiment_id = response.json()["experiment_id"]
-        print(f"Experiment ID: {self.experiment_id}")
-        self.experiment_path = response.json()["experiment_path"]
-        self.experiment_name = response.json()["experiment_name"]
-        if self.output_dir is None:
-            self.output_dir = (
-                str(self.working_dir)
-                + "/experiment_results/"
-                + str(self.experiment_name)
-                + "_id_"
-                + self.experiment_id
-            )
->>>>>>> ab0dd4fa
 
     def validate_workflow(
         self,
@@ -330,15 +297,18 @@
             time.sleep(1)
         return results
 
-    def list_wf_result_files(self, wf_id: str) -> Any:
+    def list_wf_result_files(self, run_id: str) -> Any:
         """Returns a list of files from the WEI experiment result directory"""
-        url = f"{self.url}/runs/{wf_id}/results"
+        url = f"{self.url}/runs/{run_id}/results"
 
         response = requests.get(url)
         return response.json()["files"]
 
     def get_wf_result_file(
-        self, filename: str, output_filepath: str, run_id: str
+        self,
+        run_id: str,
+        filename: str,
+        output_filepath: str,
     ) -> Any:
         """Returns a file from the WEI experiment result directory"""
         url = f"{self.url}/runs/{run_id}/file"
