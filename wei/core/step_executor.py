"""Handling execution for steps in the RPL-SDL efforts"""
import logging
from typing import Optional

from wei.core.data_classes import Module, Step, StepStatus
<<<<<<< HEAD
from wei.core.interfaces.rest_interface import RestInterface
from wei.core.interfaces.ros2_interface import (ROS2Interface,
                                                wei_ros2_camera_callback,
                                                wei_ros2_service_callback)
from wei.core.interfaces.simulate_interface import silent_callback
from wei.core.interfaces.tcp_interface import TCPInterface
from wei.core.interfaces.zmq_interface import ZMQInterface
=======
from wei.core.interface import Interface_Map
>>>>>>> 3fb9b446

########################
#   Executor mapping   #
########################


class StepExecutor:
    """Class to handle executing steps"""

    def execute_step(
        self,
        step: Step,
        step_module: Module,
        logger: Optional[logging.Logger] = None,
        simulate: bool = False,
    ) -> StepStatus:
        """Executes a single step from a workflow without making any message calls

        Parameters
        ----------
        step : Step
            A single step from a workflow definition

        Returns
        -------
        action_response: StepStatus
            A status of the step (in theory provides async support with IDLE, RUNNING, but for now is just SUCCEEDED/FAILED)
        action_msg: str
            the data or informtaion returned from running the step.
        action_log: str
            A record of the exeution of the step

        """
        assert (
            step_module.interface in Interface_Map.function
        ), f"Executor not found for {step_module.interface}"

        logger.info(f"Started running step with name: {step.name}")
        logger.debug(step)

        # map the correct executor function to the step_module
        if simulate:
            action_response, action_msg, action_log = Interface_Map.function[
                "simulate_callback"
            ](step, step_module=step_module)
        else:
            action_response, action_msg, action_log = Interface_Map.function[
                step_module.interface
            ].send_action(step, step_module=step_module)

        logger.info(f"Finished running step with name: {step.name}")

        if not action_response:
            action_response = StepStatus.SUCCEEDED

        return action_response, action_msg, action_log
<|MERGE_RESOLUTION|>--- conflicted
+++ resolved
@@ -1,72 +1,62 @@
-"""Handling execution for steps in the RPL-SDL efforts"""
-import logging
-from typing import Optional
-
-from wei.core.data_classes import Module, Step, StepStatus
-<<<<<<< HEAD
-from wei.core.interfaces.rest_interface import RestInterface
-from wei.core.interfaces.ros2_interface import (ROS2Interface,
-                                                wei_ros2_camera_callback,
-                                                wei_ros2_service_callback)
-from wei.core.interfaces.simulate_interface import silent_callback
-from wei.core.interfaces.tcp_interface import TCPInterface
-from wei.core.interfaces.zmq_interface import ZMQInterface
-=======
-from wei.core.interface import Interface_Map
->>>>>>> 3fb9b446
-
-########################
-#   Executor mapping   #
-########################
-
-
-class StepExecutor:
-    """Class to handle executing steps"""
-
-    def execute_step(
-        self,
-        step: Step,
-        step_module: Module,
-        logger: Optional[logging.Logger] = None,
-        simulate: bool = False,
-    ) -> StepStatus:
-        """Executes a single step from a workflow without making any message calls
-
-        Parameters
-        ----------
-        step : Step
-            A single step from a workflow definition
-
-        Returns
-        -------
-        action_response: StepStatus
-            A status of the step (in theory provides async support with IDLE, RUNNING, but for now is just SUCCEEDED/FAILED)
-        action_msg: str
-            the data or informtaion returned from running the step.
-        action_log: str
-            A record of the exeution of the step
-
-        """
-        assert (
-            step_module.interface in Interface_Map.function
-        ), f"Executor not found for {step_module.interface}"
-
-        logger.info(f"Started running step with name: {step.name}")
-        logger.debug(step)
-
-        # map the correct executor function to the step_module
-        if simulate:
-            action_response, action_msg, action_log = Interface_Map.function[
-                "simulate_callback"
-            ](step, step_module=step_module)
-        else:
-            action_response, action_msg, action_log = Interface_Map.function[
-                step_module.interface
-            ].send_action(step, step_module=step_module)
-
-        logger.info(f"Finished running step with name: {step.name}")
-
-        if not action_response:
-            action_response = StepStatus.SUCCEEDED
-
-        return action_response, action_msg, action_log
+"""Handling execution for steps in the RPL-SDL efforts"""
+import logging
+from typing import Optional
+
+from wei.core.data_classes import Module, Step, StepStatus
+from wei.core.interface import Interface_Map
+
+########################
+#   Executor mapping   #
+########################
+
+
+class StepExecutor:
+    """Class to handle executing steps"""
+
+    def execute_step(
+        self,
+        step: Step,
+        step_module: Module,
+        logger: Optional[logging.Logger] = None,
+        simulate: bool = False,
+    ) -> StepStatus:
+        """Executes a single step from a workflow without making any message calls
+
+        Parameters
+        ----------
+        step : Step
+            A single step from a workflow definition
+
+        Returns
+        -------
+        action_response: StepStatus
+            A status of the step (in theory provides async support with IDLE, RUNNING, but for now is just SUCCEEDED/FAILED)
+        action_msg: str
+            the data or informtaion returned from running the step.
+        action_log: str
+            A record of the exeution of the step
+
+        """
+        assert (
+            step_module.interface in Interface_Map.function
+        ), f"Executor not found for {step_module.interface}"
+
+        logger.info(f"Started running step with name: {step.name}")
+        logger.debug(step)
+
+        # map the correct executor function to the step_module
+        if simulate:
+            action_response, action_msg, action_log = Interface_Map.function[
+                "simulate_callback"
+            ](step, step_module=step_module)
+        else:
+            action_response, action_msg, action_log = Interface_Map.function[
+                step_module.interface
+            ].send_action(step, step_module=step_module)
+
+        logger.info(f"Finished running step with name: {step.name}")
+
+        if not action_response:
+            action_response = StepStatus.SUCCEEDED
+
+        return action_response, action_msg, action_log