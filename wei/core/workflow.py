--- conflicted
+++ resolved
@@ -71,12 +71,8 @@
         )
     except Exception as e:
         logger.info(f"Exception occurred while running step with name: {step.name}")
-<<<<<<< HEAD
-        logger.info(str(e))
-=======
         logger.debug(str(e))
         logger.debug(traceback.format_exc())
->>>>>>> 293112ae
         step_response = StepResponse(
             action_response=StepStatus.FAILED,
             action_msg="Exception occurred while running step",
