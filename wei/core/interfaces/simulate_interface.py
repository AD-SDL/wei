--- conflicted
+++ resolved
@@ -1,9 +1,5 @@
 """Handling simulated execution for steps in the RPL-SDL efforts"""
-<<<<<<< HEAD
-from wei.core.data_classes import Interface, Step, StepStatus
-=======
 from typing import Any, Tuple
->>>>>>> c3379b42
 
 from wei.core.data_classes import Interface, Module, Step, StepStatus
 
