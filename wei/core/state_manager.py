--- conflicted
+++ resolved
@@ -4,17 +4,10 @@
 
 
 import warnings
-<<<<<<< HEAD
-from typing import Callable, Dict, Union
-import fakeredis
+from typing import Any, Callable, Dict, Union
+
 import redis
-import yaml
-=======
-from typing import Any, Callable, Dict, Union
-
->>>>>>> c3379b42
 from pottery import InefficientAccessWarning, RedisDict, Redlock
-from redis import Redis
 
 from wei.config import Config
 from wei.core.data_classes import Location, Module, WorkcellData, WorkflowRun
@@ -39,15 +32,10 @@
         return f"wei:{Config.workcell_name}"
 
     @property
-<<<<<<< HEAD
-    def _redis_server(self):
+    def _redis_server(self) -> Any:
         if Config.test:
-            return Config.fakeredis
+            return Config.fake_redis
         return redis.Redis(
-=======
-    def _redis_server(self) -> Redis:  # type: ignore
-        return Redis(
->>>>>>> c3379b42
             host=Config.redis_host, port=Config.redis_port, decode_responses=True
         )
 
@@ -153,16 +141,8 @@
         if isinstance(wf, WorkflowRun):
             wf_dump = wf.model_dump()
         else:
-<<<<<<< HEAD
-            print(wf)
-            print("here")
-            print()
-            wf = WorkflowRun.model_validate(wf).model_dump(mode="json")
-        self._workflow_runs[str(wf["run_id"])] = wf
-=======
             wf_dump = WorkflowRun.model_validate(wf).model_dump(mode="json")
         self._workflow_runs[str(wf_dump["run_id"])] = wf_dump
->>>>>>> c3379b42
         self.mark_state_changed()
 
     def delete_workflow_run(self, run_id: Union[str, str]) -> None:
@@ -263,12 +243,6 @@
         """
         Updates the state of a module.
         """
-<<<<<<< HEAD
-        print(module_name)
-        print(self._workcell)
-        self.set_module(module_name, func(self.get_module(module_name), *args))
-=======
         self.set_module(
             module_name, func(self.get_module(module_name), *args, **kwargs)
-        )
->>>>>>> c3379b42
+        )