--- conflicted
+++ resolved
@@ -103,10 +103,6 @@
         """
         Returns the current workcell as a WorkcellData object
         """
-<<<<<<< HEAD
-   
-=======
->>>>>>> 293112ae
         return WorkcellData.model_validate(self._workcell.to_dict())
 
     def set_workcell(self, workcell: WorkcellData) -> None:
@@ -247,4 +243,252 @@
         """
         self.set_module(
             module_name, func(self.get_module(module_name), *args, **kwargs)
+        )
+
+"""
+StateManager for WEI
+"""
+
+
+import warnings
+from typing import Any, Callable, Dict, Union
+
+import redis
+from pottery import InefficientAccessWarning, RedisDict, Redlock
+
+from wei.config import Config
+from wei.core.data_classes import Location, Module, WorkcellData, WorkflowRun
+
+
+class StateManager:
+    """
+    Manages state for WEI, providing transactional access to reading and writing state with
+    optimistic check-and-set and locking.
+    """
+
+    state_change_marker: Union[str, None] = "0"
+
+    def __init__(self) -> None:
+        """
+        Initialize a StateManager for a given workcell.
+        """
+        warnings.filterwarnings("ignore", category=InefficientAccessWarning)
+
+    @property
+    def _prefix(self) -> str:
+        return f"wei:{Config.workcell_name}"
+
+    @property
+    def _redis_server(self) -> Any:
+        if Config.test:
+            return Config.fake_redis
+        return redis.Redis(
+            host=Config.redis_host, port=Config.redis_port, decode_responses=True
+        )
+
+    @property
+    def _locations(self) -> RedisDict:
+        return RedisDict(key=f"{self._prefix}:locations", redis=self._redis_server)
+
+    @property
+    def _modules(self) -> RedisDict:
+        return RedisDict(key=f"{self._prefix}:modules", redis=self._redis_server)
+
+    @property
+    def _workcell(self) -> RedisDict:
+        return RedisDict(key=f"{self._prefix}:workcell", redis=self._redis_server)
+
+    @property
+    def _workflow_runs(self) -> RedisDict:
+        return RedisDict(key=f"{self._prefix}:workflow_runs", redis=self._redis_server)
+
+    # Locking Methods
+    def state_lock(self) -> Redlock:
+        """
+        Gets a lock on the state. This should be called before any state updates are made,
+        or where we don't want the state to be changing underneath us (i.e., in the engine).
+        """
+        return Redlock(key=f"{self._prefix}:state", masters={self._redis_server})
+
+    # State Methods
+    def get_state(self) -> Dict[str, Dict[Any, Any]]:
+        """
+        Return a dict containing the current state of the workcell.
+        """
+        return {
+            "locations": self._locations.to_dict(),
+            "modules": self._modules.to_dict(),
+            "workflows": self._workflow_runs.to_dict(),
+            "workcell": self._workcell.to_dict(),
+        }
+
+    def clear_state(self, reset_locations: bool = True) -> None:
+        """
+        Clears the state of the workcell, optionally leaving the locations state intact.
+        """
+        self._modules.clear()
+        if reset_locations:
+            self._locations.clear()
+        self._workflow_runs.clear()
+        self._workcell.clear()
+
+    def mark_state_changed(self) -> int:
+        """Marks the state as changed and returns the current state change counter"""
+        return self._redis_server.incr(f"{self._prefix}:state_changed")
+
+    def has_state_changed(self) -> bool:
+        """Returns True if the state has changed since the last time this method was called"""
+        state_change_marker = self._redis_server.get(f"{self._prefix}:state_changed")
+        if state_change_marker != self.state_change_marker:
+            self.state_change_marker = state_change_marker
+            return True
+        else:
+            return False
+
+    # Workcell Methods
+    def get_workcell(self) -> WorkcellData:
+        """
+        Returns the current workcell as a WorkcellData object
+        """
+   
+        return WorkcellData.model_validate(self._workcell.to_dict())
+
+    def set_workcell(self, workcell: WorkcellData) -> None:
+        """
+        Sets the active workcell
+        """
+        self._workcell.update(**workcell.model_dump(mode="json"))
+
+    def clear_workcell(self) -> None:
+        """
+        Empty the workcell definition
+        """
+        self._workcell.clear()
+
+    # Workflow Methods
+    def get_workflow_run(self, run_id: Union[str, str]) -> WorkflowRun:
+        """
+        Returns a workflow by ID
+        """
+        return WorkflowRun.model_validate(self._workflow_runs[str(run_id)])
+
+    def get_all_workflow_runs(self) -> Dict[str, WorkflowRun]:
+        """
+        Returns all workflows
+        """
+        return {
+            str(run_id): WorkflowRun.model_validate(workflow_run)
+            for run_id, workflow_run in self._workflow_runs.to_dict().items()
+        }
+
+    def set_workflow_run(self, wf: WorkflowRun) -> None:
+        """
+        Sets a workflow by ID
+        """
+        if isinstance(wf, WorkflowRun):
+            wf_dump = wf.model_dump()
+        else:
+            wf_dump = WorkflowRun.model_validate(wf).model_dump(mode="json")
+        self._workflow_runs[str(wf_dump["run_id"])] = wf_dump
+        self.mark_state_changed()
+
+    def delete_workflow_run(self, run_id: Union[str, str]) -> None:
+        """
+        Deletes a workflow by ID
+        """
+        del self._workflow_runs[str(run_id)]
+        self.mark_state_changed()
+
+    def update_workflow_run(self, run_id: str, func: Callable, *args: Any, **kwargs: Any) -> None:  # type: ignore [type-arg]
+        """
+        Updates the state of a workflow.
+        """
+        self.set_workflow_run(func(self.get_workflow_run(run_id), *args, **kwargs))
+
+    # Location Methods
+    def get_location(self, location_name: str) -> Location:
+        """
+        Returns a location by name
+        """
+        return Location.model_validate(self._locations[location_name])
+
+    def get_all_locations(self) -> Dict[str, Location]:
+        """
+        Returns all locations
+        """
+        return {
+            str(location_name): Location.model_validate(location)
+            for location_name, location in self._locations.to_dict().items()
+        }
+
+    def set_location(
+        self, location_name: str, location: Union[Location, Dict[str, Any]]
+    ) -> None:
+        """
+        Sets a location by name
+        """
+        if isinstance(location, Location):
+            location_dump = location.model_dump(mode="json")
+        else:
+            location_dump = Location.model_validate(location).model_dump(mode="json")
+        self._locations[location_name] = location_dump
+        self.mark_state_changed()
+
+    def delete_location(self, location_name: str) -> None:
+        """
+        Deletes a location by name
+        """
+        del self._locations[location_name]
+        self.mark_state_changed()
+
+    def update_location(self, location_name: str, func: Callable, *args: Any, **kwargs: Any) -> None:  # type: ignore [type-arg]
+        """
+        Updates the state of a location.
+        """
+        self.set_location(
+            location_name, func(self.get_location(location_name), *args, **kwargs)
+        )
+
+    # Module Methods
+    def get_module(self, module_name: str) -> Module:
+        """
+        Returns a module by name
+        """
+        return Module.model_validate(self._modules[module_name])
+
+    def get_all_modules(self) -> Dict[str, Module]:
+        """
+        Returns a module by name
+        """
+        return {
+            str(module_name): Module.model_validate(module)
+            for module_name, module in self._modules.to_dict().items()
+        }
+
+    def set_module(
+        self, module_name: str, module: Union[Module, Dict[str, Any]]
+    ) -> None:
+        """
+        Sets a module by name
+        """
+        if isinstance(module, Module):
+            module_dump = module.model_dump(mode="json")
+        else:
+            module_dump = Module.model_validate(module).model_dump(mode="json")
+        self._modules[module_name] = module_dump
+        self.mark_state_changed()
+
+    def delete_module(self, module_name: str) -> None:
+        """
+        Deletes a module by name
+        """
+        del self._modules[module_name]
+        self.mark_state_changed()
+
+    def update_module(self, module_name: str, func: Callable, *args: Any, **kwargs: Any) -> None:  # type: ignore [type-arg]
+        """
+        Updates the state of a module.
+        """
+        self.set_module(
+            module_name, func(self.get_module(module_name), *args, **kwargs)
         )