"""Code for managing the Experiment logs on the server side"""

import os
import re

from wei.core.state_manager import StateManager
from wei.core.storage import (
    get_experiment_directory,
    get_experiments_directory,
    get_workflow_runs_directory,
    search_for_experiment_directory,
)
from wei.types.experiment_types import Campaign, Experiment, ExperimentDesign

state_manager = StateManager()


def register_new_experiment(experiment_design: ExperimentDesign) -> Experiment:
    """Creates a new experiment, optionally associating it with a campaign"""
    new_experiment = Experiment.model_validate(experiment_design, from_attributes=True)
    print(new_experiment.model_dump_json())
    get_experiment_directory(
        new_experiment.experiment_id, new_experiment.experiment_name
    ).mkdir(parents=True, exist_ok=True)
    get_workflow_runs_directory(
        new_experiment.experiment_id, new_experiment.experiment_name
    ).mkdir(parents=True, exist_ok=True)
    with state_manager.lab_state_lock():
        if new_experiment.campaign_id is not None:
            try:
                state_manager.get_campaign(new_experiment.campaign_id)
            except KeyError as e:
                raise ValueError(
                    f"Campaign {new_experiment.campaign_id} not found, please create it first (this only needs to be done once)."
                ) from e

            def append_experiment_id_to_campaign(
                campaign: Campaign, experiment_id: str
            ) -> Campaign:
                campaign.experiment_ids.append(experiment_id)
                return campaign

            state_manager.update_campaign(
                new_experiment.campaign_id,
                append_experiment_id_to_campaign,
                new_experiment.experiment_id,
            )
        state_manager.set_experiment(new_experiment)
    return new_experiment


def get_experiment(experiment_id: str) -> Experiment:
    """Returns the experiment details"""
    try:
        experiment = state_manager.get_experiment(experiment_id)
    except KeyError:
        experiment = Experiment(
            experiment_id=experiment_id,
            experiment_name=search_for_experiment_directory(experiment_id).split(
                "_id_"
            )[0],
        )
    return experiment


<<<<<<< HEAD
def parse_experiments_from_disk():
    """Scans the experiments directory and pulls in any experiments that are not in the state_manager."""
    experiments_dir = get_experiments_directory()
    subdirs = os.listdir(experiments_dir)
    experiment_dir_pattern = r"(.+)_id_(.+)"
    for experiment_dir in subdirs:
        regex_match = re.match(experiment_dir_pattern, experiment_dir)
        if regex_match is None:
            # Name doesn't match the pattern, so skip it
            continue
        experiment_id = regex_match[2]
        try:
            experiment = state_manager.get_experiment(experiment_id)
            continue
        except KeyError:
            experiment_name = regex_match[1]
            # TODO: Try to extract campaign_id and data_point_definition
            experiment = Experiment(
                experiment_id=experiment_id,
                experiment_name=experiment_name,
            )
            with state_manager.lab_state_lock():
                state_manager.set_experiment(experiment)
=======

def list_experiments():
    """Return a list of all experiments in the Config folder

    Returns
    -------
    all_exps Dict
    """
    experiments_dir = Config.data_directory / "experiments"
    all_exps_raw = os.listdir(experiments_dir)
    pat1 = r"(.+)_id_(.+)"
    all_exps = {}
    for exp in all_exps_raw:
        try:
            test = re.match(pat1, exp)
            all_exps[test[2]] = test[1]
        except Exception:
            # Incorrectly formatted folder name, ignore
            pass
    return all_exps
>>>>>>> 151598ec
<|MERGE_RESOLUTION|>--- conflicted
+++ resolved
@@ -18,34 +18,35 @@
 def register_new_experiment(experiment_design: ExperimentDesign) -> Experiment:
     """Creates a new experiment, optionally associating it with a campaign"""
     new_experiment = Experiment.model_validate(experiment_design, from_attributes=True)
-    print(new_experiment.model_dump_json())
-    get_experiment_directory(
-        new_experiment.experiment_id, new_experiment.experiment_name
-    ).mkdir(parents=True, exist_ok=True)
+    # Create the experiment (sub)director(ies) if they don't exist
+    new_experiment.experiment_directory = get_experiment_directory(
+        new_experiment.experiment_id, new_experiment.experiment_name, create=True
+    )
     get_workflow_runs_directory(
         new_experiment.experiment_id, new_experiment.experiment_name
     ).mkdir(parents=True, exist_ok=True)
-    with state_manager.lab_state_lock():
-        if new_experiment.campaign_id is not None:
-            try:
-                state_manager.get_campaign(new_experiment.campaign_id)
-            except KeyError as e:
-                raise ValueError(
-                    f"Campaign {new_experiment.campaign_id} not found, please create it first (this only needs to be done once)."
-                ) from e
+    # If a campaign is specified, check if it exists, and register the experiment
+    if new_experiment.campaign_id is not None:
+        try:
+            state_manager.get_campaign(new_experiment.campaign_id)
+        except KeyError as e:
+            raise ValueError(
+                f"Campaign {new_experiment.campaign_id} not found, please create it first (this only needs to be done once)."
+            ) from e
 
-            def append_experiment_id_to_campaign(
-                campaign: Campaign, experiment_id: str
-            ) -> Campaign:
-                campaign.experiment_ids.append(experiment_id)
-                return campaign
+        def append_experiment_id_to_campaign(
+            campaign: Campaign, experiment_id: str
+        ) -> Campaign:
+            campaign.experiment_ids.append(experiment_id)
+            return campaign
 
+        with state_manager.campaign_lock(new_experiment.campaign_id):
             state_manager.update_campaign(
                 new_experiment.campaign_id,
                 append_experiment_id_to_campaign,
                 new_experiment.experiment_id,
             )
-        state_manager.set_experiment(new_experiment)
+    state_manager.set_experiment(new_experiment)
     return new_experiment
 
 
@@ -54,6 +55,7 @@
     try:
         experiment = state_manager.get_experiment(experiment_id)
     except KeyError:
+        # Experiment not cached, so search the disk
         experiment = Experiment(
             experiment_id=experiment_id,
             experiment_name=search_for_experiment_directory(experiment_id).split(
@@ -63,7 +65,6 @@
     return experiment
 
 
-<<<<<<< HEAD
 def parse_experiments_from_disk():
     """Scans the experiments directory and pulls in any experiments that are not in the state_manager."""
     experiments_dir = get_experiments_directory()
@@ -77,35 +78,13 @@
         experiment_id = regex_match[2]
         try:
             experiment = state_manager.get_experiment(experiment_id)
+            # Experiment already in state_manager, so skip it
             continue
         except KeyError:
             experiment_name = regex_match[1]
-            # TODO: Try to extract campaign_id and data_point_definition
             experiment = Experiment(
                 experiment_id=experiment_id,
                 experiment_name=experiment_name,
+                experiment_directory=experiment_dir,
             )
-            with state_manager.lab_state_lock():
-                state_manager.set_experiment(experiment)
-=======
-
-def list_experiments():
-    """Return a list of all experiments in the Config folder
-
-    Returns
-    -------
-    all_exps Dict
-    """
-    experiments_dir = Config.data_directory / "experiments"
-    all_exps_raw = os.listdir(experiments_dir)
-    pat1 = r"(.+)_id_(.+)"
-    all_exps = {}
-    for exp in all_exps_raw:
-        try:
-            test = re.match(pat1, exp)
-            all_exps[test[2]] = test[1]
-        except Exception:
-            # Incorrectly formatted folder name, ignore
-            pass
-    return all_exps
->>>>>>> 151598ec
+            state_manager.set_experiment(experiment)