--- conflicted
+++ resolved
@@ -90,11 +90,7 @@
         if reset_locations:
             self.locations.clear()
         self.workflows.clear()
-<<<<<<< HEAD
         self._workcell.clear()
-=======
-        self.incoming_workflows.clear()
->>>>>>> 9d7e3d79
 
     def update_workflow(self, wf_id: str, func: Callable, *args) -> None:
         """
