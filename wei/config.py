"""
Handles the configuration of the engine and server.
"""

import logging
from argparse import ArgumentParser, Namespace
from pathlib import Path

import fakeredis
import yaml


class Config:
    """
    Allows for shared configuration across the application
    """

<<<<<<< HEAD
    configured = False
    workcell_file = Path("tests/test_workcell.yaml")
    workcell_name = "test_workcell"
    kafka_server = None
    reset_locations = "True"
    update_interval = 1.0
    server_host = "0.0.0.0"
    server_port = "8000"
    redis_host = "localhost"
    redis_port = "6379"
    data_directory = Path("./tests")
    fakeredis = fakeredis.FakeStrictRedis(version=6)
    log_level = 1
    test = True
=======
    configured: bool = False
    workcell_file: str = Path("tests/test_workcell.yaml")
    workcell_name: str = "test_workcell"
    kafka_server: str = ""
    reset_locations: bool = True
    update_interval: float = 1.0
    server_host: str = "0.0.0.0"
    server_port: int = 8000
    redis_host: str = "localhost"
    redis_port: int = 6379
    data_directory: Path = Path("/tests")
    fake_redis = fakeredis.FakeStrictRedis(version=6)
    log_level: int = 1
    test: bool = True
>>>>>>> ccd70bb7

    @staticmethod
    def load_config(args: Namespace) -> None:
        """Populates the config from the command line arguments"""
        Config.workcell_file = args.workcell
        with open(args.workcell, "r") as f:
            Config.workcell_name = str(yaml.safe_load(f)["name"])
        Config.redis_host = args.redis_host
        Config.redis_port = args.redis_port
        Config.update_interval = args.update_interval
        Config.reset_locations = args.reset_locations
        Config.server_host = args.server
        Config.server_port = args.port
        Config.data_directory = Path(args.data_dir)
        Config.log_level = logging.INFO
        Config.configured = True

    @staticmethod
    def parse_args() -> Namespace:
        """Parse engine's command line arguments."""
        parser = ArgumentParser()
        parser.add_argument("--workcell", type=Path, help="Path to workcell file")
        parser.add_argument(
            "--redis_host",
            type=str,
            help="url (no port) for Redis server",
            default="",
        )
        parser.add_argument(
            "--redis_port",
            type=int,
            help="port for Redis server",
            default=6379,
        )
        parser.add_argument(
            "--kafka_server",
            type=str,
            help="url (no port) for Redis server",
            default="ec2-54-160-200-147.compute-1.amazonaws.com:9092",
        )
        parser.add_argument(
            "--server",
            type=str,
            help="url (no port) for the WEI server",
            default="0.0.0.0",
        )
        parser.add_argument(
            "--port",
            type=int,
            help="port for the WEI server",
            default=8000,
        )
        parser.add_argument(
            "--reset_locations",
            type=bool,
            help="Reset locations on startup",
            default=True,
        )
        parser.add_argument(
            "--update_interval",
            type=float,
            help="How long the engine waits between updates",
            default=1.0,
        )
        parser.add_argument(
            "--data_dir",
            type=Path,
            help="The directory to store logs in",
            default=Path.home() / ".wei",
        )
        return parser.parse_args()<|MERGE_RESOLUTION|>--- conflicted
+++ resolved
@@ -15,7 +15,6 @@
     Allows for shared configuration across the application
     """
 
-<<<<<<< HEAD
     configured = False
     workcell_file = Path("tests/test_workcell.yaml")
     workcell_name = "test_workcell"
@@ -27,25 +26,9 @@
     redis_host = "localhost"
     redis_port = "6379"
     data_directory = Path("./tests")
-    fakeredis = fakeredis.FakeStrictRedis(version=6)
+    fake_redis = fakeredis.FakeStrictRedis(version=6)
     log_level = 1
     test = True
-=======
-    configured: bool = False
-    workcell_file: str = Path("tests/test_workcell.yaml")
-    workcell_name: str = "test_workcell"
-    kafka_server: str = ""
-    reset_locations: bool = True
-    update_interval: float = 1.0
-    server_host: str = "0.0.0.0"
-    server_port: int = 8000
-    redis_host: str = "localhost"
-    redis_port: int = 6379
-    data_directory: Path = Path("/tests")
-    fake_redis = fakeredis.FakeStrictRedis(version=6)
-    log_level: int = 1
-    test: bool = True
->>>>>>> ccd70bb7
 
     @staticmethod
     def load_config(args: Namespace) -> None:
