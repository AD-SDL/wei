--- conflicted
+++ resolved
@@ -1,324 +1,312 @@
-import json
-import multiprocessing as mpr
-import time
-from argparse import ArgumentParser
-from pathlib import Path
-
-import redis
-import yaml
-
-from wei.core.data_classes import Step
-from wei.core.data_classes import Workcell as WorkcellData
-from wei.core.events import Events
-from wei.core.loggers import WEI_Logger
-from wei.core.step_executor import Executor_Map, StepExecutor
-from wei.core.workflow import WorkflowRunner
-
-
-def init_logger(experiment_path, workflow_name, run_id):
-    log_dir = Path(experiment_path) / "wei_runs" / (workflow_name + "_" + str(run_id))
-    result_dir = log_dir / "results"
-    log_dir.mkdir(parents=True, exist_ok=True)
-    result_dir.mkdir(parents=True, exist_ok=True)
-    logger = WEI_Logger.get_logger("runLogger", log_dir=log_dir)
-    return logger, log_dir
-
-
-def find_module(workcell, module_name):
-    for module in workcell.modules:
-        if module.name == module_name:
-            return module
-
-
-def check_step(exp_id, run_id, step, locations, wc_state):
-    if "target" in locations:
-        location = wc_state["locations"][locations["target"]]
-        if not (location["state"] == "Empty") or not (
-            (len(location["queue"]) > 0 and location["queue"][0] == str(run_id))
-        ):
-            return False
-
-    if "source" in locations:
-        location = wc_state["locations"][locations["source"]]
-        if not (location["state"] == str(exp_id)):
-            return False
-    module_data = wc_state["modules"][step["module"]]
-    if not ("BUSY" in module_data["state"]) and not (
-        (len(module_data["queue"]) > 0 and module_data["queue"][0] == str(run_id))
-    ):
-        return False
-    return True
-
-
-def run_step(exp_path, wf_name, wf_id, step, locations, module, pipe, executor):
-    logger, log_dir = init_logger(exp_path, wf_name, wf_id)
-    action_response, action_msg, action_log = executor.execute_step(
-        step, module, logger=logger
-    )
-    pipe.send(
-        {
-            "step_response": {
-                "action_response": str(action_response),
-                "action_msg": action_msg,
-                "action_log": action_log,
-            },
-            "step": step,
-            "locations": locations,
-            "log_dir": log_dir,
-        }
-    )
-
-
-def parse_args():
-    parser = ArgumentParser()
-    parser.add_argument("--workcell", type=Path, help="Path to workcell file")
-    parser.add_argument(
-        "--redis_host",
-        type=str,
-        help="url (no port) for Redis server",
-        default="localhost",
-    )
-    parser.add_argument(
-        "--kafka_server",
-        type=str,
-        help="url (no port) for Redis server",
-        default="ec2-54-160-200-147.compute-1.amazonaws.com:9092",
-    )
-    parser.add_argument(
-        "--server",
-        type=str,
-        help="url (no port) for log server",
-        default="localhost",
-    )
-    return parser.parse_args()
-
-
-minimal_state = {
-    "locations": {},
-    "modules": {},
-    "active_workflows": {},
-    "queued_workflows": {},
-    "completed_workflows": {},
-    "incoming_workflows": {},
-}
-
-
-class Scheduler:
-    def __init__(self):
-        self.events = {}
-        self.executor = StepExecutor()
-        self.workcell = {}
-        self.processes = {}
-        self.redis_server = {}
-        self.kafka_server = ""
-        self.log_server = ""
-
-    def run(self, args):  # noqa
-        self.events = {}
-        self.executor = StepExecutor()
-        self.workcell = WorkcellData.from_yaml(args.workcell)
-        self.processes = {}
-        self.redis_server = redis.Redis(
-            host=args.redis_host, port=6379, decode_responses=True
-        )
-        self.kafka_server = args.kafka_server
-        self.log_server = args.server
-<<<<<<< HEAD
-        wc_state = {
-            "locations": {},
-            "modules": {},
-            "active_workflows": {},
-            "queued_workflows": {},
-            "completed_workflows": {},
-            "incoming_workflows": {},
-            "failed_workflows": {}
-        }
-=======
-        wc_state = minimal_state
->>>>>>> 7a34e742
-        for module in self.workcell.modules:
-            if module.workcell_coordinates:
-                wc_coords = module.workcell_coordinates
-            else:
-                wc_coords = None
-            wc_state["modules"][module.name] = {
-                "type": module.model,
-                "id": str(module.id),
-                "state": "INIT",
-                "queue": [],
-                "location": wc_coords,
-            }
-        for module in self.workcell.locations:
-            for location in self.workcell.locations[module]:
-                if location not in wc_state["locations"]:
-                    wc_state["locations"][location] = {"state": "Empty", "queue": []}
-        self.redis_server.hset(name="state", mapping={"wc_state": json.dumps(wc_state)})
-        print("Starting Process")
-        while True:
-            wc_state = json.loads(self.redis_server.hget("state", "wc_state"))
-            for module in self.workcell.modules:
-                # TODO: if not get_state: raise unknown
-                if module.interface in Executor_Map.function:
-                    first = False
-                    if wc_state["modules"][module.name]["state"] == "INIT":
-                        first = True
-                    try:
-                        interface = Executor_Map.function[module.interface]
-                        state = interface.get_state(module.config)
-
-                        if not (state == ""):
-                            wc_state["modules"][module.name]["state"] = state
-                        if first:
-                            print("Module Found: " + str(module.name))
-                    except:  # noqa
-                        wc_state["modules"][module.name]["state"] = "UNKNOWN"
-                        if first:
-                            print("Can't Find Module: " + str(module.name))
-                else:
-                    # print("module interface not found")
-                    pass
-            for wf_id in wc_state["incoming_workflows"]:
-                wf_data = wc_state["incoming_workflows"][wf_id]
-                try:
-                    workflow_runner = WorkflowRunner(
-                        yaml.safe_load(wf_data["workflow_content"]),
-                        workcell=self.workcell,
-                        payload=wf_data["parsed_payload"],
-                        experiment_path=wf_data["experiment_path"],
-                        run_id=wf_id,
-                        simulate=wf_data["simulate"],
-                        workflow_name=wf_data["name"],
-                    )
-                
-
-                    
-                    flowdef = []
-                        
-                    for step in workflow_runner.steps:
-                        flowdef.append(
-                            {
-                                "step": json.loads(step["step"].json()),
-                                "locations": step["locations"],
-                            }
-                        )
-                    exp_data = Path(wf_data["experiment_path"]).name.split("_id_")
-                    exp_id = exp_data[-1]
-                    exp_name = exp_data[0]
-
-                    # To ASK RAF: should I specify this some other way?
-                    self.events[wf_id] = Events(
-                        self.log_server,
-                        "8000",
-                        exp_name,
-                        exp_id,
-                        self.kafka_server,
-                        wf_data["experiment_path"],
-                    )
-                    self.events[wf_id].log_wf_start(wf_data["name"], wf_id)
-
-                    to_queue_wf = {
-                        "name": wf_data["name"],
-                        "step_index": 0,
-                        "flowdef": flowdef,
-                        "experiment_id": exp_id,
-                        "experiment_path": wf_data["experiment_path"],
-                        "hist": {},
-                    }
-                    wc_state["queued_workflows"][wf_id] = to_queue_wf
-                    if "target" in flowdef[0]["locations"]:
-                        wc_state["locations"][flowdef[0]["locations"]["target"]][
-                            "queue"
-                        ].append(wf_id)
-                    wc_state["modules"][flowdef[0]["step"]["module"]]["queue"].append(wf_id)
-                except e:
-                    wc_state["failed_workflows"][wf_id] = {"Error": str(e)}
-            for wf_id in wc_state["queued_workflows"]:
-                if wf_id in wc_state["incoming_workflows"]:
-                    del wc_state["incoming_workflows"][wf_id]
-                wf = wc_state["queued_workflows"][wf_id]
-                step_index = wf["step_index"]
-                step = wf["flowdef"][step_index]["step"]
-                locations = wf["flowdef"][step_index]["locations"]
-                exp_id = Path(wf["experiment_path"]).name.split("_id_")[-1]
-                if check_step(exp_id, wf_id, step, locations, wc_state) and not (
-                    wf_id in wc_state["active_workflows"]
-                ):
-                    send_conn, rec_conn = mpr.Pipe()
-                    module = find_module(self.workcell, step["module"])
-                    step_process = mpr.Process(
-                        target=run_step,
-                        args=(
-                            wf["experiment_path"],
-                            wf["name"],
-                            wf_id,
-                            Step(**step),
-                            locations,
-                            module,
-                            send_conn,
-                            self.executor,
-                        ),
-                    )
-                    step_process.start()
-                    self.processes[wf_id] = {"process": step_process, "pipe": rec_conn}
-                    wc_state["active_workflows"][wf_id] = wf
-            cleanup_wfs = []
-            for wf_id in wc_state["active_workflows"]:
-                if self.processes[wf_id]["pipe"].poll():
-                    response = self.processes[wf_id]["pipe"].recv()
-                    locations = response["locations"]
-                    step = response["step"]
-                    if "target" in locations:
-                        wc_state["locations"][locations["target"]]["state"] = wf[
-                            "experiment_id"
-                        ]
-                        wc_state["locations"][locations["target"]]["queue"].remove(
-                            wf_id
-                        )
-                    if "source" in locations:
-                        wc_state["locations"][locations["source"]]["state"] = "Empty"
-                    wc_state["modules"][step.module]["queue"].remove(wf_id)
-                    wc_state["queued_workflows"][wf_id]["hist"][step.name] = response[
-                        "step_response"
-                    ]
-                    step_index = wc_state["queued_workflows"][wf_id]["step_index"]
-                    if step_index + 1 == len(
-                        wc_state["queued_workflows"][wf_id]["flowdef"]
-                    ):
-                        self.events[wf_id].log_wf_end(
-                            wc_state["queued_workflows"][wf_id]["name"], wf_id
-                        )
-                        del self.events[wf_id]
-                        wc_state["completed_workflows"][wf_id] = wc_state[
-                            "queued_workflows"
-                        ][wf_id]
-                        wc_state["queued_workflows"][wf_id]["hist"]["run_dir"] = str(
-                            response["log_dir"]
-                        )
-                        del wc_state["queued_workflows"][wf_id]
-                    else:
-                        wc_state["queued_workflows"][wf_id]["step_index"] += 1
-                        step_index = wc_state["queued_workflows"][wf_id]["step_index"]
-                        flowdef = wc_state["queued_workflows"][wf_id]["flowdef"]
-                        if "target" in flowdef[step_index]["locations"]:
-                            wc_state["locations"][
-                                flowdef[step_index]["locations"]["target"]
-                            ]["queue"].append(wf_id)
-                        wc_state["modules"][flowdef[step_index]["step"]["module"]][
-                            "queue"
-                        ].append(wf_id)
-                    cleanup_wfs.append(wf_id)
-            for wf_id in cleanup_wfs:
-                del wc_state["active_workflows"][wf_id]
-            for wf_id in wc_state["failed_workflows"]:
-                if wf_id in wc_state["incoming_workflows"]:
-                    del wc_state["incoming_workflows"][wf_id]
-            self.redis_server.hset(
-                name="state", mapping={"wc_state": json.dumps(wc_state)}
-            )
-            time.sleep(0.3)
-
-
-if __name__ == "__main__":
-    args = parse_args()
-    scheduler = Scheduler()
-    scheduler.run(args)
+import json
+import multiprocessing as mpr
+import time
+from argparse import ArgumentParser
+from pathlib import Path
+
+import redis
+import yaml
+
+from wei.core.data_classes import Step
+from wei.core.data_classes import Workcell as WorkcellData
+from wei.core.events import Events
+from wei.core.loggers import WEI_Logger
+from wei.core.step_executor import Executor_Map, StepExecutor
+from wei.core.workflow import WorkflowRunner
+
+
+def init_logger(experiment_path, workflow_name, run_id):
+    log_dir = Path(experiment_path) / "wei_runs" / (workflow_name + "_" + str(run_id))
+    result_dir = log_dir / "results"
+    log_dir.mkdir(parents=True, exist_ok=True)
+    result_dir.mkdir(parents=True, exist_ok=True)
+    logger = WEI_Logger.get_logger("runLogger", log_dir=log_dir)
+    return logger, log_dir
+
+
+def find_module(workcell, module_name):
+    for module in workcell.modules:
+        if module.name == module_name:
+            return module
+
+
+def check_step(exp_id, run_id, step, locations, wc_state):
+    if "target" in locations:
+        location = wc_state["locations"][locations["target"]]
+        if not (location["state"] == "Empty") or not (
+            (len(location["queue"]) > 0 and location["queue"][0] == str(run_id))
+        ):
+            return False
+
+    if "source" in locations:
+        location = wc_state["locations"][locations["source"]]
+        if not (location["state"] == str(exp_id)):
+            return False
+    module_data = wc_state["modules"][step["module"]]
+    if not ("BUSY" in module_data["state"]) and not (
+        (len(module_data["queue"]) > 0 and module_data["queue"][0] == str(run_id))
+    ):
+        return False
+    return True
+
+
+def run_step(exp_path, wf_name, wf_id, step, locations, module, pipe, executor):
+    logger, log_dir = init_logger(exp_path, wf_name, wf_id)
+    action_response, action_msg, action_log = executor.execute_step(
+        step, module, logger=logger
+    )
+    pipe.send(
+        {
+            "step_response": {
+                "action_response": str(action_response),
+                "action_msg": action_msg,
+                "action_log": action_log,
+            },
+            "step": step,
+            "locations": locations,
+            "log_dir": log_dir,
+        }
+    )
+
+
+def parse_args():
+    parser = ArgumentParser()
+    parser.add_argument("--workcell", type=Path, help="Path to workcell file")
+    parser.add_argument(
+        "--redis_host",
+        type=str,
+        help="url (no port) for Redis server",
+        default="localhost",
+    )
+    parser.add_argument(
+        "--kafka_server",
+        type=str,
+        help="url (no port) for Redis server",
+        default="ec2-54-160-200-147.compute-1.amazonaws.com:9092",
+    )
+    parser.add_argument(
+        "--server",
+        type=str,
+        help="url (no port) for log server",
+        default="localhost",
+    )
+    return parser.parse_args()
+
+
+minimal_state = {
+    "locations": {},
+    "modules": {},
+    "active_workflows": {},
+    "queued_workflows": {},
+    "completed_workflows": {},
+    "incoming_workflows": {},
+}
+
+
+class Scheduler:
+    def __init__(self):
+        self.events = {}
+        self.executor = StepExecutor()
+        self.workcell = {}
+        self.processes = {}
+        self.redis_server = {}
+        self.kafka_server = ""
+        self.log_server = ""
+
+    def run(self, args):  # noqa
+        self.events = {}
+        self.executor = StepExecutor()
+        self.workcell = WorkcellData.from_yaml(args.workcell)
+        self.processes = {}
+        self.redis_server = redis.Redis(
+            host=args.redis_host, port=6379, decode_responses=True
+        )
+        self.kafka_server = args.kafka_server
+        self.log_server = args.server
+        wc_state = minimal_state
+        for module in self.workcell.modules:
+            if module.workcell_coordinates:
+                wc_coords = module.workcell_coordinates
+            else:
+                wc_coords = None
+            wc_state["modules"][module.name] = {
+                "type": module.model,
+                "id": str(module.id),
+                "state": "INIT",
+                "queue": [],
+                "location": wc_coords,
+            }
+        for module in self.workcell.locations:
+            for location in self.workcell.locations[module]:
+                if location not in wc_state["locations"]:
+                    wc_state["locations"][location] = {"state": "Empty", "queue": []}
+        self.redis_server.hset(name="state", mapping={"wc_state": json.dumps(wc_state)})
+        print("Starting Process")
+        while True:
+            wc_state = json.loads(self.redis_server.hget("state", "wc_state"))
+            for module in self.workcell.modules:
+                # TODO: if not get_state: raise unknown
+                if module.interface in Executor_Map.function:
+                    first = False
+                    if wc_state["modules"][module.name]["state"] == "INIT":
+                        first = True
+                    try:
+                        interface = Executor_Map.function[module.interface]
+                        state = interface.get_state(module.config)
+
+                        if not (state == ""):
+                            wc_state["modules"][module.name]["state"] = state
+                        if first:
+                            print("Module Found: " + str(module.name))
+                    except:  # noqa
+                        wc_state["modules"][module.name]["state"] = "UNKNOWN"
+                        if first:
+                            print("Can't Find Module: " + str(module.name))
+                else:
+                    # print("module interface not found")
+                    pass
+            for wf_id in wc_state["incoming_workflows"]:
+                wf_data = wc_state["incoming_workflows"][wf_id]
+                try:
+                    workflow_runner = WorkflowRunner(
+                        yaml.safe_load(wf_data["workflow_content"]),
+                        workcell=self.workcell,
+                        payload=wf_data["parsed_payload"],
+                        experiment_path=wf_data["experiment_path"],
+                        run_id=wf_id,
+                        simulate=wf_data["simulate"],
+                        workflow_name=wf_data["name"],
+                    )
+                
+
+                    
+                    flowdef = []
+                        
+                    for step in workflow_runner.steps:
+                        flowdef.append(
+                            {
+                                "step": json.loads(step["step"].json()),
+                                "locations": step["locations"],
+                            }
+                        )
+                    exp_data = Path(wf_data["experiment_path"]).name.split("_id_")
+                    exp_id = exp_data[-1]
+                    exp_name = exp_data[0]
+
+                    # To ASK RAF: should I specify this some other way?
+                    self.events[wf_id] = Events(
+                        self.log_server,
+                        "8000",
+                        exp_name,
+                        exp_id,
+                        self.kafka_server,
+                        wf_data["experiment_path"],
+                    )
+                    self.events[wf_id].log_wf_start(wf_data["name"], wf_id)
+
+                    to_queue_wf = {
+                        "name": wf_data["name"],
+                        "step_index": 0,
+                        "flowdef": flowdef,
+                        "experiment_id": exp_id,
+                        "experiment_path": wf_data["experiment_path"],
+                        "hist": {},
+                    }
+                    wc_state["queued_workflows"][wf_id] = to_queue_wf
+                    if "target" in flowdef[0]["locations"]:
+                        wc_state["locations"][flowdef[0]["locations"]["target"]][
+                            "queue"
+                        ].append(wf_id)
+                    wc_state["modules"][flowdef[0]["step"]["module"]]["queue"].append(wf_id)
+                except e:
+                    wc_state["failed_workflows"][wf_id] = {"Error": str(e)}
+            for wf_id in wc_state["queued_workflows"]:
+                if wf_id in wc_state["incoming_workflows"]:
+                    del wc_state["incoming_workflows"][wf_id]
+                wf = wc_state["queued_workflows"][wf_id]
+                step_index = wf["step_index"]
+                step = wf["flowdef"][step_index]["step"]
+                locations = wf["flowdef"][step_index]["locations"]
+                exp_id = Path(wf["experiment_path"]).name.split("_id_")[-1]
+                if check_step(exp_id, wf_id, step, locations, wc_state) and not (
+                    wf_id in wc_state["active_workflows"]
+                ):
+                    send_conn, rec_conn = mpr.Pipe()
+                    module = find_module(self.workcell, step["module"])
+                    step_process = mpr.Process(
+                        target=run_step,
+                        args=(
+                            wf["experiment_path"],
+                            wf["name"],
+                            wf_id,
+                            Step(**step),
+                            locations,
+                            module,
+                            send_conn,
+                            self.executor,
+                        ),
+                    )
+                    step_process.start()
+                    self.processes[wf_id] = {"process": step_process, "pipe": rec_conn}
+                    wc_state["active_workflows"][wf_id] = wf
+            cleanup_wfs = []
+            for wf_id in wc_state["active_workflows"]:
+                if self.processes[wf_id]["pipe"].poll():
+                    response = self.processes[wf_id]["pipe"].recv()
+                    locations = response["locations"]
+                    step = response["step"]
+                    if "target" in locations:
+                        wc_state["locations"][locations["target"]]["state"] = wf[
+                            "experiment_id"
+                        ]
+                        wc_state["locations"][locations["target"]]["queue"].remove(
+                            wf_id
+                        )
+                    if "source" in locations:
+                        wc_state["locations"][locations["source"]]["state"] = "Empty"
+                    wc_state["modules"][step.module]["queue"].remove(wf_id)
+                    wc_state["queued_workflows"][wf_id]["hist"][step.name] = response[
+                        "step_response"
+                    ]
+                    step_index = wc_state["queued_workflows"][wf_id]["step_index"]
+                    if step_index + 1 == len(
+                        wc_state["queued_workflows"][wf_id]["flowdef"]
+                    ):
+                        self.events[wf_id].log_wf_end(
+                            wc_state["queued_workflows"][wf_id]["name"], wf_id
+                        )
+                        del self.events[wf_id]
+                        wc_state["completed_workflows"][wf_id] = wc_state[
+                            "queued_workflows"
+                        ][wf_id]
+                        wc_state["queued_workflows"][wf_id]["hist"]["run_dir"] = str(
+                            response["log_dir"]
+                        )
+                        del wc_state["queued_workflows"][wf_id]
+                    else:
+                        wc_state["queued_workflows"][wf_id]["step_index"] += 1
+                        step_index = wc_state["queued_workflows"][wf_id]["step_index"]
+                        flowdef = wc_state["queued_workflows"][wf_id]["flowdef"]
+                        if "target" in flowdef[step_index]["locations"]:
+                            wc_state["locations"][
+                                flowdef[step_index]["locations"]["target"]
+                            ]["queue"].append(wf_id)
+                        wc_state["modules"][flowdef[step_index]["step"]["module"]][
+                            "queue"
+                        ].append(wf_id)
+                    cleanup_wfs.append(wf_id)
+            for wf_id in cleanup_wfs:
+                del wc_state["active_workflows"][wf_id]
+            for wf_id in wc_state["failed_workflows"]:
+                if wf_id in wc_state["incoming_workflows"]:
+                    del wc_state["incoming_workflows"][wf_id]
+            self.redis_server.hset(
+                name="state", mapping={"wc_state": json.dumps(wc_state)}
+            )
+            time.sleep(0.3)
+
+
+if __name__ == "__main__":
+    args = parse_args()
+    scheduler = Scheduler()
+    scheduler.run(args)