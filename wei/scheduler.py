"""
Scheduler Class and associated helpers and data
"""

import multiprocessing as mpr
import time
from argparse import ArgumentParser, Namespace
from multiprocessing.connection import Connection
from pathlib import Path
from typing import Any, Tuple, Union

from wei.core.data_classes import Module, Step, WorkcellData, WorkflowStatus
from wei.core.events import Events
from wei.core.interface import Interface_Map
from wei.core.loggers import WEI_Logger
from wei.core.step_executor import StepExecutor
from wei.state_manager import StateManager


def init_logger(
    experiment_path: Union[str, Path], workflow_name: Any, run_id: Any
) -> Tuple[WEI_Logger, Path]:
    """Initialize a logger for a workflow run."""
    log_dir = Path(experiment_path) / "wei_runs" / (workflow_name + "_" + str(run_id))
    result_dir = log_dir / "results"
    log_dir.mkdir(parents=True, exist_ok=True)
    result_dir.mkdir(parents=True, exist_ok=True)
    logger = WEI_Logger.get_logger("runLogger", log_dir=log_dir)
    return logger, log_dir


def find_module(workcell: WorkcellData, module_name: str) -> Module:
    """Find a module in a workcell by name."""
    for module in workcell.modules:
        if module.name == module_name:
            return module
    raise Exception("Module not found: " + module_name)


def check_step(
    exp_id, run_id, step: dict, locations: dict, state: StateManager
) -> bool:
    """Check if a step is valid."""
    print(locations)
    if "target" in locations:
        location = state.locations[locations["target"]]
        print(location)
        if not (location["state"] == "Empty") or not (
            (len(location["queue"]) > 0 and location["queue"][0] == str(run_id))
        ):
            return False

    if "source" in locations:
        location = state.locations[locations["source"]]
        if not (location["state"] == str(exp_id)):
            return False
    module_data = state.modules[step["module"]]
    if not ("BUSY" in module_data["state"]) and not (
        (len(module_data["queue"]) > 0 and module_data["queue"][0] == str(run_id))
    ):
        return False
    return True


def run_step(
    exp_path: Union[str, Path],
    wf_name: Any,
    wf_id: Any,
    step: Step,
    locations: dict,
    module: Module,
    pipe: Connection,
    executor: StepExecutor,
) -> None:
    """Runs a single Step from a given workflow on a specified Module."""
    logger, log_dir = init_logger(exp_path, wf_name, wf_id)
    action_response, action_msg, action_log = executor.execute_step(
        step, module, logger=logger
    )
    pipe.send(
        {
            "step_response": {
                "action_response": str(action_response),
                "action_msg": action_msg,
                "action_log": action_log,
            },
            "step": step,
            "locations": locations,
            "log_dir": log_dir,
        }
    )


def parse_args() -> Namespace:
    """Parse command line arguments."""
    parser = ArgumentParser()
    parser.add_argument("--workcell", type=Path, help="Path to workcell file")
    parser.add_argument(
        "--redis_host",
        type=str,
        help="url (no port) for Redis server",
        default="localhost",
    )
    parser.add_argument(
        "--kafka_server",
        type=str,
        help="url (no port) for Redis server",
        default="ec2-54-160-200-147.compute-1.amazonaws.com:9092",
    )
    parser.add_argument(
        "--server",
        type=str,
        help="url (no port) for log server",
        default="localhost",
    )
    parser.add_argument(
        "--reset_locations",
        type=bool,
        help="Reset locations on startup",
        default=True,
    )
    parser.add_argument(
        "--update_interval",
        type=float,
        help="Time between state updates",
        default=1.0,
    )
    return parser.parse_args()


class Scheduler:
    """
    Handles scheduling workflows and executing steps on the workcell.
    Pops incoming workflows off a redis-based queue (a LIST) and executes them.
    """

    def __init__(self):
        """Initialize the scheduler."""
        self.events = {}
        self.executor = StepExecutor()
        # self.workcell = {}
        self.processes = {}
        self.state = None
        self.kafka_server = ""
        self.log_server = ""

    def run(self, args: Namespace):  # noqa
        """Run the scheduler, popping incoming workflows queued by the server and executing them."""
        self.events = {}
        self.executor = StepExecutor()
        self.processes = {}
        self.state = StateManager(
            workcell_name=self.state.workcell["name"],
            redis_host=args.redis_host,
            redis_port=6379,
        )
        self.state.clear_state(reset_locations=args.reset_locations)
        self.kafka_server = args.kafka_server
        self.log_server = args.server
<<<<<<< HEAD
=======
        self.state.clear_state(reset_locations=args.reset_locations)
        print(self.state.locations)
>>>>>>> 9d7e3d79
        with self.state.state_lock():
            self.workcell = WorkcellData.from_yaml(args.workcell)
            self.state.set_workcell(self.workcell)
            for module in self.workcell.modules:
                if module.workcell_coordinates:
                    wc_coords = module.workcell_coordinates
                else:
                    wc_coords = None
                self.state.modules[module.name] = {
                    "type": module.model,
                    "id": str(module.id),
                    "state": "INIT",
                    "queue": [],
                    "location": wc_coords,
                }
            for module_name in self.workcell.locations:
                for location in self.workcell.locations[module_name]:
                    if location not in self.state.locations:
                        self.state.locations[location] = {
                            "state": "Empty",
                            "queue": [],
                        }
        print("Starting Process")
        while True:
            
            with self.state.state_lock():  # * Lock the state for the duration of the update loop
                self.workcell = self.state.get_workcell()
                # * Update all queued workflows
                for wf_id in self.state.workflows.keys():
                   
                    self.state.update_workflow(
                        wf_id, self.update_queued_workflow, wf_id
                    )
            time.sleep(args.update_interval)

    def update_module_state(self, module: dict, workcell_module: Module) -> dict:
        """Initialize a module."""
        module_name = workcell_module.name
        if workcell_module.interface in Interface_Map.function:
            try:
                interface = Interface_Map.function[workcell_module.interface]
                state = interface.get_state(workcell_module.config)

                if not (state == ""):
                    if module["state"] == "INIT":
                        print("Module Found: " + str(module_name))
                    module["state"] = state
                    self.state.modules[module_name] = module
                else:
                    module["state"] = "UNKNOWN"
            except Exception as e:  # noqa
                if module["state"] == "INIT":
                    print(e)
                    print("Can't Find Module: " + str(module_name))
                self.state.modules[module_name] = module
        else:
            if self.state.modules[module_name]["state"] == "INIT":
                print("No Module Interface for Module", str(module_name))
            pass
        return module

    def update_queued_workflow(self, wf: dict, wf_id: str) -> None:
        """
        Updates state based on the given workflow and prior state.
        """
<<<<<<< HEAD
        if wf["status"] == WorkflowStatus.NEW:
            exp_data = Path(wf["experiment_path"]).name.split("_id_")
            exp_id = exp_data[-1]
            wf["experiment_id"] = exp_id
            exp_name = exp_data[0]
            self.events[wf_id] = Events(
                self.log_server,
                "8000",
                exp_name,
                exp_id,
                self.kafka_server,
                wf["experiment_path"],
            )
            self.events[wf_id].log_wf_start(wf["name"], wf_id)
            self.update_source_and_target(wf, wf_id)
            wf["status"] == WorkflowStatus.QUEUED
        elif wf["status"] == WorkflowStatus.QUEUED:
=======
        print(wf)
        if wf["status"] == WorkflowStatus.QUEUED:
>>>>>>> 9d7e3d79
            step_index = wf["step_index"]
            step = wf["flowdef"][step_index]["step"]
            locations = wf["flowdef"][step_index]["locations"]
            exp_id = Path(wf["experiment_path"]).name.split("_id_")[-1]
            print("here")
            if check_step(exp_id, wf_id, step, locations, self.state):
                send_conn, rec_conn = mpr.Pipe()
                module = find_module(self.workcell, step["module"])
                step_process = mpr.Process(
                    target=run_step,
                    args=(
                        wf["experiment_path"],
                        wf["name"],
                        wf_id,
                        Step(**step),
                        locations,
                        module,
                        send_conn,
                        self.executor,
                    ),
                )
                step_process.start()
                self.processes[wf_id] = {
                    "process": step_process,
                    "pipe": rec_conn,
                }
                wf["status"] = WorkflowStatus.RUNNING
            return wf
<<<<<<< HEAD
        elif wf["status"] == WorkflowStatus.RUNNING:
            if self.processes[wf_id]["pipe"].poll():
=======
        if wf["status"] == WorkflowStatus.RUNNING:
            if wf_id in self.processes and self.processes[wf_id]["pipe"].poll():
>>>>>>> 9d7e3d79
                response = self.processes[wf_id]["pipe"].recv()
                print(response)
                locations = response["locations"]
                step = response["step"]
                if "target" in locations:
                    self.state.locations[locations["target"]]["state"] = wf[
                        "experiment_id"
                    ]
                    self.state.locations[locations["target"]]["queue"].remove(wf_id)
                if "source" in locations:
                    self.state.locations[locations["source"]]["state"] = "Empty"
                self.state.modules[step.module]["queue"].remove(wf_id)
                wf["hist"][step.name] = response["step_response"]
                step_index = wf["step_index"]
                print("done")
                self.processes[wf_id]["process"].terminate()
                print("terminate")
                print(self.processes[wf_id]["process"])
                while self.processes[wf_id]["process"].is_alive():
                     print(self.processes[wf_id]["process"])
                    
                self.processes[wf_id]["process"].close()
                print("close")
                del self.processes[wf_id]
                if step_index + 1 == len(wf["flowdef"]):
                    self.events[wf_id].log_wf_end(wf["name"], wf_id)
                    del self.events[wf_id]
                    wf["status"] = WorkflowStatus.COMPLETED
                    wf["step_index"] += 1
                    self.update_source_and_target(wf, wf_id)
                    wf["hist"]["run_dir"] = str(response["log_dir"])
                else:
                    wf["status"] = WorkflowStatus.QUEUED
                    wf["step_index"] += 1
                    self.update_source_and_target(wf, wf_id)
        return wf

    def update_source_and_target(self, wf, wf_id: str) -> None:
        """Update the source and target location and module of a workflow."""
        step_index = wf["step_index"]
        flowdef = wf["flowdef"]

        # Define some helper functions to update the "queue" properties of modules and locations
        def remove_element_from_queue(object, element):
            try:
                object["queue"].remove(element)
            except ValueError:
                pass
            return object

        def append_element_to_queue(object, element):
            object["queue"].append(element)
            return object
        
        def update_location_state(object, element):
            object["state"] = element
            return object
        
        if step_index  < len(wf["flowdef"]):
            if "target" in flowdef[step_index]["locations"]:
                    self.state.update_location(
                    flowdef[step_index]["locations"]["target"],
                    append_element_to_queue,
                    wf_id,
                )
            self.state.update_module(
                flowdef[step_index]["step"]["module"], append_element_to_queue, wf_id
            )
         

        if step_index > 0:
            self.state.update_module(
                flowdef[step_index - 1]["step"]["module"],
                remove_element_from_queue,
                wf_id,
            )
            if "source" in flowdef[step_index-1]["locations"]:
                self.state.update_location(
                flowdef[step_index-1]["locations"]["source"],
                update_location_state,
                "Empty",
                )
            if "target" in flowdef[step_index-1]["locations"]: 
                self.state.update_location(
                flowdef[step_index-1]["locations"]["target"],
                update_location_state,
                wf["experiment_id"]
                )
                self.state.update_location(
                    flowdef[step_index-1]["locations"]["target"],
                    remove_element_from_queue,
                    wf_id,
                )
       


if __name__ == "__main__":
    args = parse_args()
    scheduler = Scheduler()
    scheduler.run(args)
<|MERGE_RESOLUTION|>--- conflicted
+++ resolved
@@ -1,386 +1,373 @@
-"""
-Scheduler Class and associated helpers and data
-"""
-
-import multiprocessing as mpr
-import time
-from argparse import ArgumentParser, Namespace
-from multiprocessing.connection import Connection
-from pathlib import Path
-from typing import Any, Tuple, Union
-
-from wei.core.data_classes import Module, Step, WorkcellData, WorkflowStatus
-from wei.core.events import Events
-from wei.core.interface import Interface_Map
-from wei.core.loggers import WEI_Logger
-from wei.core.step_executor import StepExecutor
-from wei.state_manager import StateManager
-
-
-def init_logger(
-    experiment_path: Union[str, Path], workflow_name: Any, run_id: Any
-) -> Tuple[WEI_Logger, Path]:
-    """Initialize a logger for a workflow run."""
-    log_dir = Path(experiment_path) / "wei_runs" / (workflow_name + "_" + str(run_id))
-    result_dir = log_dir / "results"
-    log_dir.mkdir(parents=True, exist_ok=True)
-    result_dir.mkdir(parents=True, exist_ok=True)
-    logger = WEI_Logger.get_logger("runLogger", log_dir=log_dir)
-    return logger, log_dir
-
-
-def find_module(workcell: WorkcellData, module_name: str) -> Module:
-    """Find a module in a workcell by name."""
-    for module in workcell.modules:
-        if module.name == module_name:
-            return module
-    raise Exception("Module not found: " + module_name)
-
-
-def check_step(
-    exp_id, run_id, step: dict, locations: dict, state: StateManager
-) -> bool:
-    """Check if a step is valid."""
-    print(locations)
-    if "target" in locations:
-        location = state.locations[locations["target"]]
-        print(location)
-        if not (location["state"] == "Empty") or not (
-            (len(location["queue"]) > 0 and location["queue"][0] == str(run_id))
-        ):
-            return False
-
-    if "source" in locations:
-        location = state.locations[locations["source"]]
-        if not (location["state"] == str(exp_id)):
-            return False
-    module_data = state.modules[step["module"]]
-    if not ("BUSY" in module_data["state"]) and not (
-        (len(module_data["queue"]) > 0 and module_data["queue"][0] == str(run_id))
-    ):
-        return False
-    return True
-
-
-def run_step(
-    exp_path: Union[str, Path],
-    wf_name: Any,
-    wf_id: Any,
-    step: Step,
-    locations: dict,
-    module: Module,
-    pipe: Connection,
-    executor: StepExecutor,
-) -> None:
-    """Runs a single Step from a given workflow on a specified Module."""
-    logger, log_dir = init_logger(exp_path, wf_name, wf_id)
-    action_response, action_msg, action_log = executor.execute_step(
-        step, module, logger=logger
-    )
-    pipe.send(
-        {
-            "step_response": {
-                "action_response": str(action_response),
-                "action_msg": action_msg,
-                "action_log": action_log,
-            },
-            "step": step,
-            "locations": locations,
-            "log_dir": log_dir,
-        }
-    )
-
-
-def parse_args() -> Namespace:
-    """Parse command line arguments."""
-    parser = ArgumentParser()
-    parser.add_argument("--workcell", type=Path, help="Path to workcell file")
-    parser.add_argument(
-        "--redis_host",
-        type=str,
-        help="url (no port) for Redis server",
-        default="localhost",
-    )
-    parser.add_argument(
-        "--kafka_server",
-        type=str,
-        help="url (no port) for Redis server",
-        default="ec2-54-160-200-147.compute-1.amazonaws.com:9092",
-    )
-    parser.add_argument(
-        "--server",
-        type=str,
-        help="url (no port) for log server",
-        default="localhost",
-    )
-    parser.add_argument(
-        "--reset_locations",
-        type=bool,
-        help="Reset locations on startup",
-        default=True,
-    )
-    parser.add_argument(
-        "--update_interval",
-        type=float,
-        help="Time between state updates",
-        default=1.0,
-    )
-    return parser.parse_args()
-
-
-class Scheduler:
-    """
-    Handles scheduling workflows and executing steps on the workcell.
-    Pops incoming workflows off a redis-based queue (a LIST) and executes them.
-    """
-
-    def __init__(self):
-        """Initialize the scheduler."""
-        self.events = {}
-        self.executor = StepExecutor()
-        # self.workcell = {}
-        self.processes = {}
-        self.state = None
-        self.kafka_server = ""
-        self.log_server = ""
-
-    def run(self, args: Namespace):  # noqa
-        """Run the scheduler, popping incoming workflows queued by the server and executing them."""
-        self.events = {}
-        self.executor = StepExecutor()
-        self.processes = {}
-        self.state = StateManager(
-            workcell_name=self.state.workcell["name"],
-            redis_host=args.redis_host,
-            redis_port=6379,
-        )
-        self.state.clear_state(reset_locations=args.reset_locations)
-        self.kafka_server = args.kafka_server
-        self.log_server = args.server
-<<<<<<< HEAD
-=======
-        self.state.clear_state(reset_locations=args.reset_locations)
-        print(self.state.locations)
->>>>>>> 9d7e3d79
-        with self.state.state_lock():
-            self.workcell = WorkcellData.from_yaml(args.workcell)
-            self.state.set_workcell(self.workcell)
-            for module in self.workcell.modules:
-                if module.workcell_coordinates:
-                    wc_coords = module.workcell_coordinates
-                else:
-                    wc_coords = None
-                self.state.modules[module.name] = {
-                    "type": module.model,
-                    "id": str(module.id),
-                    "state": "INIT",
-                    "queue": [],
-                    "location": wc_coords,
-                }
-            for module_name in self.workcell.locations:
-                for location in self.workcell.locations[module_name]:
-                    if location not in self.state.locations:
-                        self.state.locations[location] = {
-                            "state": "Empty",
-                            "queue": [],
-                        }
-        print("Starting Process")
-        while True:
-            
-            with self.state.state_lock():  # * Lock the state for the duration of the update loop
-                self.workcell = self.state.get_workcell()
-                # * Update all queued workflows
-                for wf_id in self.state.workflows.keys():
-                   
-                    self.state.update_workflow(
-                        wf_id, self.update_queued_workflow, wf_id
-                    )
-            time.sleep(args.update_interval)
-
-    def update_module_state(self, module: dict, workcell_module: Module) -> dict:
-        """Initialize a module."""
-        module_name = workcell_module.name
-        if workcell_module.interface in Interface_Map.function:
-            try:
-                interface = Interface_Map.function[workcell_module.interface]
-                state = interface.get_state(workcell_module.config)
-
-                if not (state == ""):
-                    if module["state"] == "INIT":
-                        print("Module Found: " + str(module_name))
-                    module["state"] = state
-                    self.state.modules[module_name] = module
-                else:
-                    module["state"] = "UNKNOWN"
-            except Exception as e:  # noqa
-                if module["state"] == "INIT":
-                    print(e)
-                    print("Can't Find Module: " + str(module_name))
-                self.state.modules[module_name] = module
-        else:
-            if self.state.modules[module_name]["state"] == "INIT":
-                print("No Module Interface for Module", str(module_name))
-            pass
-        return module
-
-    def update_queued_workflow(self, wf: dict, wf_id: str) -> None:
-        """
-        Updates state based on the given workflow and prior state.
-        """
-<<<<<<< HEAD
-        if wf["status"] == WorkflowStatus.NEW:
-            exp_data = Path(wf["experiment_path"]).name.split("_id_")
-            exp_id = exp_data[-1]
-            wf["experiment_id"] = exp_id
-            exp_name = exp_data[0]
-            self.events[wf_id] = Events(
-                self.log_server,
-                "8000",
-                exp_name,
-                exp_id,
-                self.kafka_server,
-                wf["experiment_path"],
-            )
-            self.events[wf_id].log_wf_start(wf["name"], wf_id)
-            self.update_source_and_target(wf, wf_id)
-            wf["status"] == WorkflowStatus.QUEUED
-        elif wf["status"] == WorkflowStatus.QUEUED:
-=======
-        print(wf)
-        if wf["status"] == WorkflowStatus.QUEUED:
->>>>>>> 9d7e3d79
-            step_index = wf["step_index"]
-            step = wf["flowdef"][step_index]["step"]
-            locations = wf["flowdef"][step_index]["locations"]
-            exp_id = Path(wf["experiment_path"]).name.split("_id_")[-1]
-            print("here")
-            if check_step(exp_id, wf_id, step, locations, self.state):
-                send_conn, rec_conn = mpr.Pipe()
-                module = find_module(self.workcell, step["module"])
-                step_process = mpr.Process(
-                    target=run_step,
-                    args=(
-                        wf["experiment_path"],
-                        wf["name"],
-                        wf_id,
-                        Step(**step),
-                        locations,
-                        module,
-                        send_conn,
-                        self.executor,
-                    ),
-                )
-                step_process.start()
-                self.processes[wf_id] = {
-                    "process": step_process,
-                    "pipe": rec_conn,
-                }
-                wf["status"] = WorkflowStatus.RUNNING
-            return wf
-<<<<<<< HEAD
-        elif wf["status"] == WorkflowStatus.RUNNING:
-            if self.processes[wf_id]["pipe"].poll():
-=======
-        if wf["status"] == WorkflowStatus.RUNNING:
-            if wf_id in self.processes and self.processes[wf_id]["pipe"].poll():
->>>>>>> 9d7e3d79
-                response = self.processes[wf_id]["pipe"].recv()
-                print(response)
-                locations = response["locations"]
-                step = response["step"]
-                if "target" in locations:
-                    self.state.locations[locations["target"]]["state"] = wf[
-                        "experiment_id"
-                    ]
-                    self.state.locations[locations["target"]]["queue"].remove(wf_id)
-                if "source" in locations:
-                    self.state.locations[locations["source"]]["state"] = "Empty"
-                self.state.modules[step.module]["queue"].remove(wf_id)
-                wf["hist"][step.name] = response["step_response"]
-                step_index = wf["step_index"]
-                print("done")
-                self.processes[wf_id]["process"].terminate()
-                print("terminate")
-                print(self.processes[wf_id]["process"])
-                while self.processes[wf_id]["process"].is_alive():
-                     print(self.processes[wf_id]["process"])
-                    
-                self.processes[wf_id]["process"].close()
-                print("close")
-                del self.processes[wf_id]
-                if step_index + 1 == len(wf["flowdef"]):
-                    self.events[wf_id].log_wf_end(wf["name"], wf_id)
-                    del self.events[wf_id]
-                    wf["status"] = WorkflowStatus.COMPLETED
-                    wf["step_index"] += 1
-                    self.update_source_and_target(wf, wf_id)
-                    wf["hist"]["run_dir"] = str(response["log_dir"])
-                else:
-                    wf["status"] = WorkflowStatus.QUEUED
-                    wf["step_index"] += 1
-                    self.update_source_and_target(wf, wf_id)
-        return wf
-
-    def update_source_and_target(self, wf, wf_id: str) -> None:
-        """Update the source and target location and module of a workflow."""
-        step_index = wf["step_index"]
-        flowdef = wf["flowdef"]
-
-        # Define some helper functions to update the "queue" properties of modules and locations
-        def remove_element_from_queue(object, element):
-            try:
-                object["queue"].remove(element)
-            except ValueError:
-                pass
-            return object
-
-        def append_element_to_queue(object, element):
-            object["queue"].append(element)
-            return object
-        
-        def update_location_state(object, element):
-            object["state"] = element
-            return object
-        
-        if step_index  < len(wf["flowdef"]):
-            if "target" in flowdef[step_index]["locations"]:
-                    self.state.update_location(
-                    flowdef[step_index]["locations"]["target"],
-                    append_element_to_queue,
-                    wf_id,
-                )
-            self.state.update_module(
-                flowdef[step_index]["step"]["module"], append_element_to_queue, wf_id
-            )
-         
-
-        if step_index > 0:
-            self.state.update_module(
-                flowdef[step_index - 1]["step"]["module"],
-                remove_element_from_queue,
-                wf_id,
-            )
-            if "source" in flowdef[step_index-1]["locations"]:
-                self.state.update_location(
-                flowdef[step_index-1]["locations"]["source"],
-                update_location_state,
-                "Empty",
-                )
-            if "target" in flowdef[step_index-1]["locations"]: 
-                self.state.update_location(
-                flowdef[step_index-1]["locations"]["target"],
-                update_location_state,
-                wf["experiment_id"]
-                )
-                self.state.update_location(
-                    flowdef[step_index-1]["locations"]["target"],
-                    remove_element_from_queue,
-                    wf_id,
-                )
-       
-
-
-if __name__ == "__main__":
-    args = parse_args()
-    scheduler = Scheduler()
-    scheduler.run(args)
+"""
+Scheduler Class and associated helpers and data
+"""
+
+import multiprocessing as mpr
+import time
+from argparse import ArgumentParser, Namespace
+from multiprocessing.connection import Connection
+from pathlib import Path
+from typing import Any, Tuple, Union
+
+from wei.core.data_classes import Module, Step, WorkcellData, WorkflowStatus
+from wei.core.events import Events
+from wei.core.interface import Interface_Map
+from wei.core.loggers import WEI_Logger
+from wei.core.step_executor import StepExecutor
+from wei.state_manager import StateManager
+
+
+def init_logger(
+    experiment_path: Union[str, Path], workflow_name: Any, run_id: Any
+) -> Tuple[WEI_Logger, Path]:
+    """Initialize a logger for a workflow run."""
+    log_dir = Path(experiment_path) / "wei_runs" / (workflow_name + "_" + str(run_id))
+    result_dir = log_dir / "results"
+    log_dir.mkdir(parents=True, exist_ok=True)
+    result_dir.mkdir(parents=True, exist_ok=True)
+    logger = WEI_Logger.get_logger("runLogger", log_dir=log_dir)
+    return logger, log_dir
+
+
+def find_module(workcell: WorkcellData, module_name: str) -> Module:
+    """Find a module in a workcell by name."""
+    for module in workcell.modules:
+        if module.name == module_name:
+            return module
+    raise Exception("Module not found: " + module_name)
+
+
+def check_step(
+    exp_id, run_id, step: dict, locations: dict, state: StateManager
+) -> bool:
+    """Check if a step is valid."""
+    print(locations)
+    if "target" in locations:
+        location = state.locations[locations["target"]]
+        print(location)
+        if not (location["state"] == "Empty") or not (
+            (len(location["queue"]) > 0 and location["queue"][0] == str(run_id))
+        ):
+            return False
+
+    if "source" in locations:
+        location = state.locations[locations["source"]]
+        if not (location["state"] == str(exp_id)):
+            return False
+    module_data = state.modules[step["module"]]
+    if not ("BUSY" in module_data["state"]) and not (
+        (len(module_data["queue"]) > 0 and module_data["queue"][0] == str(run_id))
+    ):
+        return False
+    return True
+
+
+def run_step(
+    exp_path: Union[str, Path],
+    wf_name: Any,
+    wf_id: Any,
+    step: Step,
+    locations: dict,
+    module: Module,
+    pipe: Connection,
+    executor: StepExecutor,
+) -> None:
+    """Runs a single Step from a given workflow on a specified Module."""
+    logger, log_dir = init_logger(exp_path, wf_name, wf_id)
+    action_response, action_msg, action_log = executor.execute_step(
+        step, module, logger=logger
+    )
+    pipe.send(
+        {
+            "step_response": {
+                "action_response": str(action_response),
+                "action_msg": action_msg,
+                "action_log": action_log,
+            },
+            "step": step,
+            "locations": locations,
+            "log_dir": log_dir,
+        }
+    )
+
+
+def parse_args() -> Namespace:
+    """Parse command line arguments."""
+    parser = ArgumentParser()
+    parser.add_argument("--workcell", type=Path, help="Path to workcell file")
+    parser.add_argument(
+        "--redis_host",
+        type=str,
+        help="url (no port) for Redis server",
+        default="localhost",
+    )
+    parser.add_argument(
+        "--kafka_server",
+        type=str,
+        help="url (no port) for Redis server",
+        default="ec2-54-160-200-147.compute-1.amazonaws.com:9092",
+    )
+    parser.add_argument(
+        "--server",
+        type=str,
+        help="url (no port) for log server",
+        default="localhost",
+    )
+    parser.add_argument(
+        "--reset_locations",
+        type=bool,
+        help="Reset locations on startup",
+        default=True,
+    )
+    parser.add_argument(
+        "--update_interval",
+        type=float,
+        help="Time between state updates",
+        default=1.0,
+    )
+    return parser.parse_args()
+
+
+class Scheduler:
+    """
+    Handles scheduling workflows and executing steps on the workcell.
+    Pops incoming workflows off a redis-based queue (a LIST) and executes them.
+    """
+
+    def __init__(self):
+        """Initialize the scheduler."""
+        self.events = {}
+        self.executor = StepExecutor()
+        # self.workcell = {}
+        self.processes = {}
+        self.state = None
+        self.kafka_server = ""
+        self.log_server = ""
+
+    def run(self, args: Namespace):  # noqa
+        """Run the scheduler, popping incoming workflows queued by the server and executing them."""
+        self.events = {}
+        self.executor = StepExecutor()
+        self.processes = {}
+        self.state = StateManager(
+            workcell_name=self.state.workcell["name"],
+            redis_host=args.redis_host,
+            redis_port=6379,
+        )
+        self.state.clear_state(reset_locations=args.reset_locations)
+        self.kafka_server = args.kafka_server
+        self.log_server = args.server
+        self.state.clear_state(reset_locations=args.reset_locations)
+        print(self.state.locations)
+        with self.state.state_lock():
+            self.workcell = WorkcellData.from_yaml(args.workcell)
+            self.state.set_workcell(self.workcell)
+            for module in self.workcell.modules:
+                if module.workcell_coordinates:
+                    wc_coords = module.workcell_coordinates
+                else:
+                    wc_coords = None
+                self.state.modules[module.name] = {
+                    "type": module.model,
+                    "id": str(module.id),
+                    "state": "INIT",
+                    "queue": [],
+                    "location": wc_coords,
+                }
+            for module_name in self.workcell.locations:
+                for location in self.workcell.locations[module_name]:
+                    if location not in self.state.locations:
+                        self.state.locations[location] = {
+                            "state": "Empty",
+                            "queue": [],
+                        }
+        print("Starting Process")
+        while True:
+            
+            with self.state.state_lock():  # * Lock the state for the duration of the update loop
+                self.workcell = self.state.get_workcell()
+                # * Update all queued workflows
+                for wf_id in self.state.workflows.keys():
+                   
+                    self.state.update_workflow(
+                        wf_id, self.update_queued_workflow, wf_id
+                    )
+            time.sleep(args.update_interval)
+
+    def update_module_state(self, module: dict, workcell_module: Module) -> dict:
+        """Initialize a module."""
+        module_name = workcell_module.name
+        if workcell_module.interface in Interface_Map.function:
+            try:
+                interface = Interface_Map.function[workcell_module.interface]
+                state = interface.get_state(workcell_module.config)
+
+                if not (state == ""):
+                    if module["state"] == "INIT":
+                        print("Module Found: " + str(module_name))
+                    module["state"] = state
+                    self.state.modules[module_name] = module
+                else:
+                    module["state"] = "UNKNOWN"
+            except Exception as e:  # noqa
+                if module["state"] == "INIT":
+                    print(e)
+                    print("Can't Find Module: " + str(module_name))
+                self.state.modules[module_name] = module
+        else:
+            if self.state.modules[module_name]["state"] == "INIT":
+                print("No Module Interface for Module", str(module_name))
+            pass
+        return module
+
+    def update_queued_workflow(self, wf: dict, wf_id: str) -> None:
+        """
+        Updates state based on the given workflow and prior state.
+        """
+        if wf["status"] == WorkflowStatus.NEW:
+            exp_data = Path(wf["experiment_path"]).name.split("_id_")
+            exp_id = exp_data[-1]
+            wf["experiment_id"] = exp_id
+            exp_name = exp_data[0]
+            self.events[wf_id] = Events(
+                self.log_server,
+                "8000",
+                exp_name,
+                exp_id,
+                self.kafka_server,
+                wf["experiment_path"],
+            )
+            self.events[wf_id].log_wf_start(wf["name"], wf_id)
+            self.update_source_and_target(wf, wf_id)
+            wf["status"] == WorkflowStatus.QUEUED
+        elif wf["status"] == WorkflowStatus.QUEUED:
+            step_index = wf["step_index"]
+            step = wf["flowdef"][step_index]["step"]
+            locations = wf["flowdef"][step_index]["locations"]
+            exp_id = Path(wf["experiment_path"]).name.split("_id_")[-1]
+            print("here")
+            if check_step(exp_id, wf_id, step, locations, self.state):
+                send_conn, rec_conn = mpr.Pipe()
+                module = find_module(self.workcell, step["module"])
+                step_process = mpr.Process(
+                    target=run_step,
+                    args=(
+                        wf["experiment_path"],
+                        wf["name"],
+                        wf_id,
+                        Step(**step),
+                        locations,
+                        module,
+                        send_conn,
+                        self.executor,
+                    ),
+                )
+                step_process.start()
+                self.processes[wf_id] = {
+                    "process": step_process,
+                    "pipe": rec_conn,
+                }
+                wf["status"] = WorkflowStatus.RUNNING
+            return wf
+        elif wf["status"] == WorkflowStatus.RUNNING:
+            if wf_id in self.processes and self.processes[wf_id]["pipe"].poll():
+                response = self.processes[wf_id]["pipe"].recv()
+                print(response)
+                locations = response["locations"]
+                step = response["step"]
+                if "target" in locations:
+                    self.state.locations[locations["target"]]["state"] = wf[
+                        "experiment_id"
+                    ]
+                    self.state.locations[locations["target"]]["queue"].remove(wf_id)
+                if "source" in locations:
+                    self.state.locations[locations["source"]]["state"] = "Empty"
+                self.state.modules[step.module]["queue"].remove(wf_id)
+                wf["hist"][step.name] = response["step_response"]
+                step_index = wf["step_index"]
+                print("done")
+                self.processes[wf_id]["process"].terminate()
+                print("terminate")
+                print(self.processes[wf_id]["process"])
+                while self.processes[wf_id]["process"].is_alive():
+                     print(self.processes[wf_id]["process"])
+                    
+                self.processes[wf_id]["process"].close()
+                print("close")
+                del self.processes[wf_id]
+                if step_index + 1 == len(wf["flowdef"]):
+                    self.events[wf_id].log_wf_end(wf["name"], wf_id)
+                    del self.events[wf_id]
+                    wf["status"] = WorkflowStatus.COMPLETED
+                    wf["step_index"] += 1
+                    self.update_source_and_target(wf, wf_id)
+                    wf["hist"]["run_dir"] = str(response["log_dir"])
+                else:
+                    wf["status"] = WorkflowStatus.QUEUED
+                    wf["step_index"] += 1
+                    self.update_source_and_target(wf, wf_id)
+        return wf
+
+    def update_source_and_target(self, wf, wf_id: str) -> None:
+        """Update the source and target location and module of a workflow."""
+        step_index = wf["step_index"]
+        flowdef = wf["flowdef"]
+
+        # Define some helper functions to update the "queue" properties of modules and locations
+        def remove_element_from_queue(object, element):
+            try:
+                object["queue"].remove(element)
+            except ValueError:
+                pass
+            return object
+
+        def append_element_to_queue(object, element):
+            object["queue"].append(element)
+            return object
+        
+        def update_location_state(object, element):
+            object["state"] = element
+            return object
+        
+        if step_index  < len(wf["flowdef"]):
+            if "target" in flowdef[step_index]["locations"]:
+                    self.state.update_location(
+                    flowdef[step_index]["locations"]["target"],
+                    append_element_to_queue,
+                    wf_id,
+                )
+            self.state.update_module(
+                flowdef[step_index]["step"]["module"], append_element_to_queue, wf_id
+            )
+         
+
+        if step_index > 0:
+            self.state.update_module(
+                flowdef[step_index - 1]["step"]["module"],
+                remove_element_from_queue,
+                wf_id,
+            )
+            if "source" in flowdef[step_index-1]["locations"]:
+                self.state.update_location(
+                flowdef[step_index-1]["locations"]["source"],
+                update_location_state,
+                "Empty",
+                )
+            if "target" in flowdef[step_index-1]["locations"]: 
+                self.state.update_location(
+                flowdef[step_index-1]["locations"]["target"],
+                update_location_state,
+                wf["experiment_id"]
+                )
+                self.state.update_location(
+                    flowdef[step_index-1]["locations"]["target"],
+                    remove_element_from_queue,
+                    wf_id,
+                )
+       
+
+
+if __name__ == "__main__":
+    args = parse_args()
+    scheduler = Scheduler()
+    scheduler.run(args)