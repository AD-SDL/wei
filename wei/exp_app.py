--- conflicted
+++ resolved
@@ -1,6 +1,6 @@
-<<<<<<< HEAD
 """Contains the Experiment class that manages WEI flows and helpes annotate the experiment run"""
 import json
+import time
 from pathlib import Path
 from typing import Dict, Optional
 
@@ -68,212 +68,12 @@
 
         return response.json()
 
-    def run_job(
-        self,
-        workflow_file: Path,
-        payload: Optional[Dict] = None,
-        simulate: Optional[bool] = False,
-    ):
-        """Submits a workflow file to the server to be executed, and logs it in the overall event log.
-
-        Parameters
-        ----------
-        workflow_file : str
-           The path to the workflow file to be executed
-
-        payload: bool
-            The input to the workflow
-
-        simulate: bool
-            Whether or not to use real robots
-
-        Returns
-        -------
-        Dict
-           The JSON portion of the response from the server, including the ID of the job as job_id
-        """
-        assert workflow_file.exists(), f"{workflow_file} does not exist"
-        url = f"{self.url}/job/run"
-        payload_path = Path("~/.wei/temp/payload.txt")
-        with open(payload_path.expanduser(), "w") as f2:
-            payload = json.dump(payload, f2)
-            f2.close()
-        with open(workflow_file, "rb") as (f):
-            f2 = open(payload_path.expanduser(), "rb")
-            params = {
-                "experiment_path": self.experiment_path,
-                "simulate": simulate,
-            }
-            response = requests.post(
-                url,
-                params=params,
-                json=payload,
-                files={
-                    "workflow": (str(workflow_file), f, "application/x-yaml"),
-                    "payload": (str("payload_file.txt"), f2, "text"),
-                },
-            )
-
-        return self._return_response(response)
-
-    def register_exp(self):
-        """Initializes an Experiment, and creates its log files
-
-        Parameters
-        ----------
-        None
-
-        Returns
-        -------
-
-        response: Dict
-           The JSON portion of the response from the server"""
-        url = f"{self.url}/experiment"
-        response = requests.post(
-            url,
-            params={
-                "experiment_id": self.experiment_id,
-                "experiment_name": self.experiment_name,
-            },
-        )
-        self.experiment_path = response.json()["exp_dir"]
-        self.events.experiment_path = self.experiment_path
-        return self._return_response(response)
-
-    def query_job(self, job_id: str):
-        """Checks on a workflow run using the id given
-
-        Parameters
-        ----------
-
-        job_id : str
-           The id returned by the run_job function for this run
-
-        Returns
-        -------
-
-        response: Dict
-           The JSON portion of the response from the server"""
-
-        url = f"{self.url}/job/{job_id}/state"
-        response = requests.get(url)
-
-        return self._return_response(response)
-
-    def get_job_log(self):
-        """Returns the log for this experiment as a string
-
-        Parameters
-        ----------
-
-        None
-
-        Returns
-        -------
-
-        response: Dict
-           The JSON portion of the response from the server with the experiment log"""
-        url = f"{self.url}/log/return"
-        response = requests.get(url, params={"experiment_path": self.experiment_path})
-
-        return self._return_response(response)
-
-    def query_queue(self):
-        """Returns the queue info for this experiment as a string
-
-        Parameters
-        ----------
-
-        None
-
-        Returns
-        -------
-
-        response: Dict
-           The JSON portion of the response from the server with the queue info"""
-        url = f"{self.url}/queue/info"
-        response = requests.get(url)
-
-        if response.status_code != 200:
-            return {"http_err   or": response.status_code}
-
-        return self._return_response(response)
-=======
-"""Contains the Experiment class that manages WEI flows and helpes annotate the experiment run"""
-import json
-from pathlib import Path
-from typing import Dict, Optional
-import time
-import requests
-import ulid
-
-from wei.core.events import Events
-
-
-class Experiment:
-    """Methods for the running and logging of a WEI Experiment including running WEI workflows and logging"""
-
-    def __init__(
-        self,
-        server_addr: str,
-        server_port: str,
-        experiment_name: str,
-        experiment_id: Optional[str] = None,
-        kafka_server: Optional[str] = None,
-    ) -> None:
-        """Initializes an Experiment, and creates its log files
-
-        Parameters
-        ----------
-        server_addr: str
-            address for WEI server
-
-        server_port: str
-            port for WEI server
-
-        experiment_name: str
-            Human chosen name for experiment
-
-        experiment_id: Optional[str]
-            Programatially generated experiment id, can be reused if needed
-
-        kafka_server: Optional[str]
-            Url of kafka server for logging
-        """
-
-        self.server_addr = server_addr
-        self.server_port = server_port
-        self.experiment_path = ""
-        if experiment_id is None:
-            self.experiment_id = ulid.new().str
-        else:
-            self.experiment_id = experiment_id
-        self.experiment_name = experiment_name
-        self.url = f"http://{self.server_addr}:{self.server_port}"
-        self.kafka_server = kafka_server
-        self.loops = []
-        if not self.experiment_id:
-            self.experiment_id = ulid.new().str
-        self.events = Events(
-            self.server_addr,
-            self.server_port,
-            self.experiment_name,
-            self.experiment_id,
-            kafka_server=self.kafka_server,
-        )
-
-    def _return_response(self, response: requests.Response):
-        if response.status_code != 200:
-            return {"http_error": response.status_code}
-
-        return response.json()
-
     def start_run(
         self,
         workflow_file: Path,
         payload: Optional[Dict] = None,
         simulate: Optional[bool] = False,
-        blocking: Optional[bool] = True
+        blocking: Optional[bool] = True,
     ):
         """Submits a workflow file to the server to be executed, and logs it in the overall event log.
 
@@ -317,28 +117,35 @@
         print(response.json())
         print("here")
         response = self._return_response(response)
-        if blocking: 
+        if blocking:
             job_status = self.query_run(response["run_id"])
             print(job_status)
-            while job_status["status"] != "completed" and job_status["status"] != "failure":
+            while (
+                job_status["status"] != "completed"
+                and job_status["status"] != "failure"
+            ):
                 job_status = self.query_run(response["run_id"])
                 print(job_status)
                 time.sleep(1)
             return job_status
         return response
-        
-       
+
     def await_runs(self, run_list):
+        """
+        Waits for all provided runs to complete, then returns results
+        """
         results = {}
-        while(len(results.keys()) < len(run_list)):
+        while len(results.keys()) < len(run_list):
             for id in run_list:
-                if not(id in results):
+                if not (id in results):
                     run_status = self.query_run(id)
-                    if run_status["status"] == "completed"  or run_status["status"] == "failure":
+                    if (
+                        run_status["status"] == "completed"
+                        or run_status["status"] == "failure"
+                    ):
                         results[id] = self._return_response(run_status)
+            time.sleep(1)
         return results
-
-
 
     def register_exp(self):
         """Initializes an Experiment, and creates its log files
@@ -397,7 +204,7 @@
 
         response: Dict
            The JSON portion of the response from the server with the experiment log"""
-        
+
         url = f"{self.url}/run/" + run_id + "/return"
         response = requests.get(url, params={"experiment_path": self.experiment_path})
 
@@ -422,5 +229,4 @@
         if response.status_code != 200:
             return {"http_err   or": response.status_code}
 
-        return self._return_response(response)
->>>>>>> f717167b
+        return self._return_response(response)