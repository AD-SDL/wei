import json
from argparse import ArgumentParser
from contextlib import asynccontextmanager
from pathlib import Path
from typing import Any, Dict

import rq
import ulid
from fastapi import FastAPI, File, Form, UploadFile
from fastapi.responses import JSONResponse
from rq.job import Job
from rq.registry import FailedJobRegistry, FinishedJobRegistry, StartedJobRegistry

from rpl_wei.core.data_classes import Workcell
from rpl_wei.core.experiment import start_experiment
from rpl_wei.core.loggers import WEI_Logger
from rpl_wei.processing.worker import run_workflow_task, task_queue

# TODO: db backup of tasks and results (can be a proper db or just a file)
# TODO logging for server and workcell
# TODO consider sub-applications for different parts of the server (e.g. /job, /queue, /data, etc.)
# TODO make the workcell live in the DATA_DIR and be coupled to the server
#      This might entail making a rq object of the wei object and making that available to the workers

workcell = None


@asynccontextmanager
async def lifespan(app: FastAPI):
    global workcell
    parser = ArgumentParser()
    parser.add_argument("--workcell", type=Path, help="Path to workcell file")

    args = parser.parse_args()
    workcell = Workcell.from_yaml(args.workcell)

    # Yield control to the application
    yield

    # Do any cleanup here
    pass


app = FastAPI(lifespan=lifespan)


def submit_job(
    experiment_id: str,
    workflow_content_str: str,
    parsed_payload: Dict[str, Any],
<<<<<<< HEAD
    simulate: bool,
=======
    silent: bool,
>>>>>>> 01f0abbc
):
    # manually create job ulid (so we can use it for the loggign inside wei)
    job_id = ulid.new().str

    base_response_content = {
        "experiment_id": experiment_id,
    }
    try:
        job = task_queue.enqueue(
            run_workflow_task,
            experiment_id,
            workflow_content_str,
            parsed_payload,
            workcell.__dict__,
            silent,
            job_id,
            simulate,
            job_id=job_id,
        )
        jobs_ahead = len(task_queue.jobs)
        response_content = {
            "status": "success",
            "jobs_ahead": jobs_ahead,
            "job_id": job.get_id(),
            **base_response_content,
        }
        return JSONResponse(content=response_content)
    except Exception as e:
        response_content = {
            "status": "failed",
            "error": str(e),
            **base_response_content,
        }
        return JSONResponse(content=response_content)


def start_exp(experiment_id: str, experiment_name: str):
    base_response_content = {
        "experiment_id": experiment_id,
        "experiment_name": experiment_name,
    }
    try:
        job = task_queue.enqueue(start_experiment(experiment_name, experiment_id))
        jobs_ahead = len(task_queue.jobs)
        response_content = {
            "status": "success",
            "jobs_ahead": jobs_ahead,
            "job_id": job.get_id(),
            **base_response_content,
        }
        return JSONResponse(content=response_content)
    except Exception as e:
        response_content = {
            "status": "failed",
            "error": str(e),
            **base_response_content,
        }
        return JSONResponse(content=response_content)


@app.post("/job")
async def process_job(
<<<<<<< HEAD
    workflow: UploadFile = File(...), payload: str = Form("{}"), simulate: bool = False
=======
    workflow: UploadFile = File(...), payload: str = Form("{}"), experiment_id: str = ""
>>>>>>> 01f0abbc
):
    workflow_content = await workflow.read()
    # Decode the bytes object to a string
    workflow_content_str = workflow_content.decode("utf-8")
    parsed_payload = json.loads(payload)

    # Generate ULID for the experiment, really this should be done by the client (Experiment class)
<<<<<<< HEAD
    experiment_id = ulid.new().str

    return submit_job(
        experiment_id, workflow_content_str, parsed_payload, simulate=simulate
    )
=======
    return submit_job(experiment_id, workflow_content_str, parsed_payload)
>>>>>>> 01f0abbc


@app.post("/log/{experiment_id}")
async def log_experiment(experiment_id: str, log_value: str):
    logger = WEI_Logger.get_logger("log_" + experiment_id)
    logger.info(log_value)


# @app.post("/log/return/{experiment_id}")
# async def log_experiment(experiment_id: str, log_value: str):
#     logger = WEI_Logger.get_logger("log_" + experiment_id)
#     logger.info(log_value)


@app.post("/experiment")
async def process_exp(experiment_name: str, experiment_id: str):
    # Decode the bytes object to a string
    # Generate ULID for the experiment, really this should be done by the client (Experiment class)
    return start_exp(experiment_id, experiment_name)


@app.post("/job/{experiment_id}")
async def process_job_with_id(
    experiment_id: str,
    workflow: UploadFile = File(...),
    payload: str = Form("{}"),
    simulate: bool = False,
):
    workflow_content = await workflow.read()
    workflow_content_str = workflow_content.decode("utf-8")

    parsed_payload = json.loads(payload)

    return submit_job(
        experiment_id, workflow_content_str, parsed_payload, simulate=simulate
    )


@app.get("/job/{job_id}")
async def get_job_status(job_id: str):
    try:
        job = Job.fetch(job_id, connection=task_queue.connection)
    except rq.exceptions.NoSuchJobError:
        return JSONResponse(content={"status": "failed", "error": "No such job"})

    job_status = job.get_status()
    result = job.result

    return JSONResponse(content={"status": job_status, "result": result})


@app.get("/queue/info")
async def queue_info():
    # TODO: what more information can we get from the queue?
    queued_jobs = task_queue.count
    started_registry = StartedJobRegistry(queue=task_queue)
    started_jobs = len(started_registry)
    finished_registry = FinishedJobRegistry(queue=task_queue)
    finished_jobs = len(finished_registry)
    failed_registry = FailedJobRegistry(queue=task_queue)
    failed_jobs = len(failed_registry)

    return JSONResponse(
        content={
            "queued_jobs": queued_jobs,
            "started_jobs": started_jobs,
            "finished_jobs": finished_jobs,
            "failed_jobs": failed_jobs,
        }
    )


if __name__ == "__main__":
    import uvicorn

    uvicorn.run("rpl_wei.server:app", reload=True)<|MERGE_RESOLUTION|>--- conflicted
+++ resolved
@@ -48,11 +48,7 @@
     experiment_id: str,
     workflow_content_str: str,
     parsed_payload: Dict[str, Any],
-<<<<<<< HEAD
     simulate: bool,
-=======
-    silent: bool,
->>>>>>> 01f0abbc
 ):
     # manually create job ulid (so we can use it for the loggign inside wei)
     job_id = ulid.new().str
@@ -67,7 +63,6 @@
             workflow_content_str,
             parsed_payload,
             workcell.__dict__,
-            silent,
             job_id,
             simulate,
             job_id=job_id,
@@ -115,11 +110,7 @@
 
 @app.post("/job")
 async def process_job(
-<<<<<<< HEAD
-    workflow: UploadFile = File(...), payload: str = Form("{}"), simulate: bool = False
-=======
-    workflow: UploadFile = File(...), payload: str = Form("{}"), experiment_id: str = ""
->>>>>>> 01f0abbc
+    workflow: UploadFile = File(...), payload: str = Form("{}"), experiment_id: str = "", simulate: bool = False
 ):
     workflow_content = await workflow.read()
     # Decode the bytes object to a string
@@ -127,15 +118,12 @@
     parsed_payload = json.loads(payload)
 
     # Generate ULID for the experiment, really this should be done by the client (Experiment class)
-<<<<<<< HEAD
     experiment_id = ulid.new().str
 
     return submit_job(
         experiment_id, workflow_content_str, parsed_payload, simulate=simulate
     )
-=======
-    return submit_job(experiment_id, workflow_content_str, parsed_payload)
->>>>>>> 01f0abbc
+
 
 
 @app.post("/log/{experiment_id}")
