--- conflicted
+++ resolved
@@ -1,368 +1,344 @@
-"""The server that takes incoming WEI flow requests from the experiment application"""
-import json
-from argparse import ArgumentParser
-from contextlib import asynccontextmanager
-from pathlib import Path
-from typing import Any, Dict, List
-
-import rq
-import ulid
-from fastapi import FastAPI, File, Form, UploadFile
-from fastapi.responses import JSONResponse
-from rq.job import Job
-from rq.registry import FailedJobRegistry, FinishedJobRegistry, StartedJobRegistry
-
-from rpl_wei.core import DATA_DIR
-from rpl_wei.core.data_classes import Workcell
-from rpl_wei.core.experiment import start_experiment
-from rpl_wei.core.loggers import WEI_Logger
-from rpl_wei.processing.worker import run_workflow_task, task_queue
-
-# TODO: db backup of tasks and results (can be a proper db or just a file)
-# TODO logging for server and workcell
-# TODO consider sub-applications for different parts of the server (e.g. /job, /queue, /data, etc.)
-# TODO make the workcell live in the DATA_DIR and be coupled to the server
-#      This might entail making a rq object of the wei object and making that available to the workers
-
-workcell = None
-
-
-@asynccontextmanager
-async def lifespan(app: FastAPI):
-<<<<<<< HEAD
-    """Initial run function for the app, parses the worcell argument
-        Parameters
-        ----------
-        app : FastApi
-           The REST API app being initialized
-
-        Returns
-        -------
-        None"""
-=======
-    """Placeholder"""
-    """Placeholder"""
->>>>>>> 609a8d5f
-    global workcell
-    parser = ArgumentParser()
-    parser.add_argument("--workcell", type=Path, help="Path to workcell file")
-
-    args = parser.parse_args()
-    workcell = Workcell.from_yaml(args.workcell)
-
-    # Yield control to the application
-    yield
-
-    # Do any cleanup here
-    pass
-
-
-app = FastAPI(lifespan=lifespan, )
-
-
-def submit_job(
-    experiment_id: str,
-    workflow_content_str: str,
-    parsed_payload: Dict[str, Any],
-    simulate: bool,
-):
-    
-    """puts a workflow job onto the redis queue
-
-        Parameters
-        ----------
-        experiment_id : str
-           The id of the experiment for the workflow
-
-        workflow_content_str: str
-            The defintion of the workflow from the workflow yaml file
-
-        parsed_payload: Dict
-            The data input to the workflow
-        
-        
-        simulate: bool
-            whether to use real robots or not
-        
-
-        Returns
-        -------
-        response: Dict
-           a dictionary including the succesfulness of the queueing, the jobs ahead and the id"""
-    # manually create job ulid (so we can use it for the loggign inside wei)
-    job_id = ulid.new().str
-
-    base_response_content = {
-        "experiment_id": experiment_id,
-    }
-    try:
-        job = task_queue.enqueue(
-            run_workflow_task,
-            experiment_id,
-            workflow_content_str,
-            parsed_payload,
-            workcell.__dict__,
-            job_id,
-            simulate,
-            job_id=job_id,
-        )
-        jobs_ahead = len(task_queue.jobs)
-        response_content = {
-            "status": "success",
-            "jobs_ahead": jobs_ahead,
-            "job_id": job.get_id(),
-            **base_response_content,
-        }
-        return JSONResponse(content=response_content)
-    except Exception as e:
-        response_content = {
-            "status": "failed",
-            "error": str(e),
-            **base_response_content,
-        }
-        return JSONResponse(content=response_content)
-
-
-def start_exp(experiment_id: str, experiment_name: str):
-    base_response_content = {
-        "experiment_id": experiment_id,
-        "experiment_name": experiment_name,
-    }
-<<<<<<< HEAD
-    
-    """Pulls an experiment and creates the files and logger for it
-
-        Parameters
-        ----------
-        experiment_id : str
-           The progromatically generated id of the experiment for the workflow
-
-        experiment_name: str
-            The human created name of the experiment
-
-        
-
-        Returns
-        -------
-         response: Dict
-           a dictionary including the succesfulness of the queueing, the jobs ahead and the id"""
-=======
-    """Placeholder"""
-    """Placeholder"""
->>>>>>> 609a8d5f
-    try:
-        job = task_queue.enqueue(start_experiment(experiment_name, experiment_id))
-        jobs_ahead = len(task_queue.jobs)
-        response_content = {
-            "status": "success",
-            "jobs_ahead": jobs_ahead,
-            "job_id": job.get_id(),
-            **base_response_content,
-        }
-        return JSONResponse(content=response_content)
-    except Exception as e:
-        response_content = {
-            "status": "failed",
-            "error": str(e),
-            **base_response_content,
-        }
-        return JSONResponse(content=response_content)
-
-
-@app.post("/job")
-async def process_job(
-    workflow: UploadFile = File(...),
-    payload: UploadFile = File(...),
-    experiment_id: str = "",
-    simulate: bool = False,
-):
-    """parses the payload and workflow files, and then pushes a workflow job onto the redis queue
-
-        Parameters
-        ----------
-        experiment_id : str
-           The id of the experiment for the workflow
-
-        workflow: UploadFile
-            The workflow yaml file
-
-        payload: UploadFile
-            The data input file to the workflow
-        
-        
-        simulate: bool
-            whether to use real robots or not
-        
-
-        Returns
-        -------
-        response: Dict
-           a dictionary including the succesfulness of the queueing, the jobs ahead and the id"""
-    print(payload)
-    workflow_content = await workflow.read()
-    payload = await payload.read()
-    # Decode the bytes object to a string
-    print(payload)
-    workflow_content_str = workflow_content.decode("utf-8")
-    parsed_payload = json.loads(payload)
-    print(parsed_payload)
-
-    return submit_job(
-        experiment_id, workflow_content_str, parsed_payload, simulate=simulate
-    )
-
-
-<<<<<<< HEAD
-
-=======
-@app.post("/log/{experiment_id}")
-async def log_experiment(experiment_id: str, log_value: str):
-    """Placeholder"""
-    """Placeholder"""
-    log_dir = DATA_DIR / "runs" / experiment_id
-    logger = WEI_Logger.get_logger("log_" + experiment_id, log_dir)
-    logger.info(log_value)
->>>>>>> 609a8d5f
-
-
-# @app.post("/log/return/{experiment_id}")
-# async def log_experiment(experiment_id: str, log_value: str):
-#     logger = WEI_Logger.get_logger("log_" + experiment_id)
-#     logger.info(log_value)
-
-
-@app.post("/experiment")
-async def process_exp(experiment_name: str, experiment_id: str):
-    """ Pulls an experiment and creates the files and logger for it
-
-        Parameters
-        ----------
-        experiment_id : str
-           The progromatically generated id of the experiment for the workflow
-
-        experiment_name: str
-            The human created name of the experiment
-
-        
-
-        Returns
-        -------
-         response: Dict
-           a dictionary including the succesfulness of the queueing, the jobs ahead and the id"""
-    
-    # Decode the bytes object to a string
-    # Generate ULID for the experiment, really this should be done by the client (Experiment class)
-    return start_exp(experiment_id, experiment_name)
-
-
-@app.post("/job/{experiment_id}")
-async def process_job_with_id(
-    experiment_id: str,
-    workflow: UploadFile = File(...),
-    payload: str = Form("{}"),
-    simulate: bool = False,
-):
-    """parses the payload and workflow files, and then pushes a workflow job onto the redis queue
-
-        Parameters
-        ----------
-        experiment_id : str
-           The id of the experiment for the workflow
-
-        workflow: UploadFile
-            The workflow yaml file
-
-        payload: UploadFile
-            The data input file to the workflow
-        
-        
-        simulate: bool
-            whether to use real robots or not
-        
-
-        Returns
-        -------
-        response: Dict
-           a dictionary including the succesfulness of the queueing, the jobs ahead and the id"""
-    workflow_content = await workflow.read()
-    workflow_content_str = workflow_content.decode("utf-8")
-
-    parsed_payload = json.loads(payload)
-
-    return submit_job(
-        experiment_id, workflow_content_str, parsed_payload, simulate=simulate
-    )
-
-
-@app.get("/job/{job_id}")
-async def get_job_status(job_id: str):
-<<<<<<< HEAD
-    """ Pulls the status of a job on the queue
-        
-        Parameters
-        ----------
-        job_id : str
-           The progromatically generated id of the experiment for the workflow
-
-
-        Returns
-        -------
-         response: Dict
-           a dictionary including the status on the queueing, and the result of the job if it's done"""
-    
-=======
-    """Placeholder"""
-    """Placeholder"""
->>>>>>> 609a8d5f
-    try:
-        job = Job.fetch(job_id, connection=task_queue.connection)
-    except rq.exceptions.NoSuchJobError:
-        return JSONResponse(content={"status": "failed", "error": "No such job"})
-
-    job_status = job.get_status()
-    result = job.result
-
-    return JSONResponse(content={"status": job_status, "result": result})
-
-
-@app.get("/queue/info")
-async def queue_info():
-<<<<<<< HEAD
-    """ Pulls the status of the queue
-        
-        Parameters
-        ----------
-        None
-
-
-        Returns
-        -------
-         response: Dict
-           the number of jobs on the queue, the number that have been started, the number that have been completed on this run, and the number that have failed."""
-=======
-    """Placeholder"""
-    """Placeholder"""
->>>>>>> 609a8d5f
-    # TODO: what more information can we get from the queue?
-    queued_jobs = task_queue.count
-    started_registry = StartedJobRegistry(queue=task_queue)
-    started_jobs = len(started_registry)
-    finished_registry = FinishedJobRegistry(queue=task_queue)
-    finished_jobs = len(finished_registry)
-    failed_registry = FailedJobRegistry(queue=task_queue)
-    failed_jobs = len(failed_registry)
-
-    return JSONResponse(
-        content={
-            "queued_jobs": queued_jobs,
-            "started_jobs": started_jobs,
-            "finished_jobs": finished_jobs,
-            "failed_jobs": failed_jobs,
-        }
-    )
-
-
-if __name__ == "__main__":
-    import uvicorn
-    print("asdfsaf")
-    uvicorn.run("rpl_wei.server:app", reload=True, ws_max_size=10000000000000000000000000000000000000000000000000000000000000000000000000,)
+"""The server that takes incoming WEI flow requests from the experiment application"""
+"""The server that takes incoming WEI flow requests from the experiment application"""
+import json
+from argparse import ArgumentParser
+from contextlib import asynccontextmanager
+from pathlib import Path
+from typing import Any, Dict, List
+
+import rq
+import ulid
+from fastapi import FastAPI, File, Form, UploadFile
+from fastapi.responses import JSONResponse
+from rq.job import Job
+from rq.registry import FailedJobRegistry, FinishedJobRegistry, StartedJobRegistry
+
+from rpl_wei.core import DATA_DIR
+from rpl_wei.core.data_classes import Workcell
+from rpl_wei.core.experiment import start_experiment
+from rpl_wei.core.loggers import WEI_Logger
+from rpl_wei.processing.worker import run_workflow_task, task_queue
+
+# TODO: db backup of tasks and results (can be a proper db or just a file)
+# TODO logging for server and workcell
+# TODO consider sub-applications for different parts of the server (e.g. /job, /queue, /data, etc.)
+# TODO make the workcell live in the DATA_DIR and be coupled to the server
+#      This might entail making a rq object of the wei object and making that available to the workers
+
+workcell = None
+
+
+@asynccontextmanager
+async def lifespan(app: FastAPI):
+    """Initial run function for the app, parses the worcell argument
+        Parameters
+        ----------
+        app : FastApi
+           The REST API app being initialized
+
+        Returns
+        -------
+        None"""
+    global workcell
+    parser = ArgumentParser()
+    parser.add_argument("--workcell", type=Path, help="Path to workcell file")
+
+    args = parser.parse_args()
+    workcell = Workcell.from_yaml(args.workcell)
+
+    # Yield control to the application
+    yield
+
+    # Do any cleanup here
+    pass
+
+
+app = FastAPI(lifespan=lifespan, )
+
+
+def submit_job(
+    experiment_id: str,
+    workflow_content_str: str,
+    parsed_payload: Dict[str, Any],
+    simulate: bool,
+):
+    
+    """puts a workflow job onto the redis queue
+
+        Parameters
+        ----------
+        experiment_id : str
+           The id of the experiment for the workflow
+
+        workflow_content_str: str
+            The defintion of the workflow from the workflow yaml file
+
+        parsed_payload: Dict
+            The data input to the workflow
+        
+        
+        simulate: bool
+            whether to use real robots or not
+        
+
+        Returns
+        -------
+        response: Dict
+           a dictionary including the succesfulness of the queueing, the jobs ahead and the id"""
+    # manually create job ulid (so we can use it for the loggign inside wei)
+    job_id = ulid.new().str
+
+    base_response_content = {
+        "experiment_id": experiment_id,
+    }
+    try:
+        job = task_queue.enqueue(
+            run_workflow_task,
+            experiment_id,
+            workflow_content_str,
+            parsed_payload,
+            workcell.__dict__,
+            job_id,
+            simulate,
+            job_id=job_id,
+        )
+        jobs_ahead = len(task_queue.jobs)
+        response_content = {
+            "status": "success",
+            "jobs_ahead": jobs_ahead,
+            "job_id": job.get_id(),
+            **base_response_content,
+        }
+        return JSONResponse(content=response_content)
+    except Exception as e:
+        response_content = {
+            "status": "failed",
+            "error": str(e),
+            **base_response_content,
+        }
+        return JSONResponse(content=response_content)
+
+
+def start_exp(experiment_id: str, experiment_name: str):
+    base_response_content = {
+        "experiment_id": experiment_id,
+        "experiment_name": experiment_name,
+    }
+    
+    """Pulls an experiment and creates the files and logger for it
+
+        Parameters
+        ----------
+        experiment_id : str
+           The progromatically generated id of the experiment for the workflow
+
+        experiment_name: str
+            The human created name of the experiment
+
+        
+
+        Returns
+        -------
+         response: Dict
+           a dictionary including the succesfulness of the queueing, the jobs ahead and the id"""
+    try:
+        job = task_queue.enqueue(start_experiment(experiment_name, experiment_id))
+        jobs_ahead = len(task_queue.jobs)
+        response_content = {
+            "status": "success",
+            "jobs_ahead": jobs_ahead,
+            "job_id": job.get_id(),
+            **base_response_content,
+        }
+        return JSONResponse(content=response_content)
+    except Exception as e:
+        response_content = {
+            "status": "failed",
+            "error": str(e),
+            **base_response_content,
+        }
+        return JSONResponse(content=response_content)
+
+
+@app.post("/job")
+async def process_job(
+    workflow: UploadFile = File(...),
+    payload: UploadFile = File(...),
+    experiment_id: str = "",
+    simulate: bool = False,
+):
+    """parses the payload and workflow files, and then pushes a workflow job onto the redis queue
+
+        Parameters
+        ----------
+        experiment_id : str
+           The id of the experiment for the workflow
+
+        workflow: UploadFile
+            The workflow yaml file
+
+        payload: UploadFile
+            The data input file to the workflow
+        
+        
+        simulate: bool
+            whether to use real robots or not
+        
+
+        Returns
+        -------
+        response: Dict
+           a dictionary including the succesfulness of the queueing, the jobs ahead and the id"""
+    print(payload)
+    workflow_content = await workflow.read()
+    payload = await payload.read()
+    # Decode the bytes object to a string
+    print(payload)
+    workflow_content_str = workflow_content.decode("utf-8")
+    parsed_payload = json.loads(payload)
+    print(parsed_payload)
+
+    return submit_job(
+        experiment_id, workflow_content_str, parsed_payload, simulate=simulate
+    )
+
+
+@app.post("/log/{experiment_id}")
+async def log_experiment(experiment_id: str, log_value: str):
+    """Placeholder"""
+    log_dir = DATA_DIR / "runs" / experiment_id
+    logger = WEI_Logger.get_logger("log_" + experiment_id, log_dir)
+    logger.info(log_value)
+
+
+# @app.post("/log/return/{experiment_id}")
+# async def log_experiment(experiment_id: str, log_value: str):
+#     logger = WEI_Logger.get_logger("log_" + experiment_id)
+#     logger.info(log_value)
+
+
+@app.post("/experiment")
+async def process_exp(experiment_name: str, experiment_id: str):
+    """ Pulls an experiment and creates the files and logger for it
+
+        Parameters
+        ----------
+        experiment_id : str
+           The progromatically generated id of the experiment for the workflow
+
+        experiment_name: str
+            The human created name of the experiment
+
+        
+
+        Returns
+        -------
+         response: Dict
+           a dictionary including the succesfulness of the queueing, the jobs ahead and the id"""
+    
+    # Decode the bytes object to a string
+    # Generate ULID for the experiment, really this should be done by the client (Experiment class)
+    return start_exp(experiment_id, experiment_name)
+
+
+@app.post("/job/{experiment_id}")
+async def process_job_with_id(
+    experiment_id: str,
+    workflow: UploadFile = File(...),
+    payload: str = Form("{}"),
+    simulate: bool = False,
+):
+    """parses the payload and workflow files, and then pushes a workflow job onto the redis queue
+
+        Parameters
+        ----------
+        experiment_id : str
+           The id of the experiment for the workflow
+
+        workflow: UploadFile
+            The workflow yaml file
+
+        payload: UploadFile
+            The data input file to the workflow
+        
+        
+        simulate: bool
+            whether to use real robots or not
+        
+
+        Returns
+        -------
+        response: Dict
+           a dictionary including the succesfulness of the queueing, the jobs ahead and the id"""
+    workflow_content = await workflow.read()
+    workflow_content_str = workflow_content.decode("utf-8")
+
+    parsed_payload = json.loads(payload)
+
+    return submit_job(
+        experiment_id, workflow_content_str, parsed_payload, simulate=simulate
+    )
+
+
+@app.get("/job/{job_id}")
+async def get_job_status(job_id: str):
+    """ Pulls the status of a job on the queue
+        
+        Parameters
+        ----------
+        job_id : str
+           The progromatically generated id of the experiment for the workflow
+
+
+        Returns
+        -------
+         response: Dict
+           a dictionary including the status on the queueing, and the result of the job if it's done"""
+    
+    try:
+        job = Job.fetch(job_id, connection=task_queue.connection)
+    except rq.exceptions.NoSuchJobError:
+        return JSONResponse(content={"status": "failed", "error": "No such job"})
+
+    job_status = job.get_status()
+    result = job.result
+
+    return JSONResponse(content={"status": job_status, "result": result})
+
+
+@app.get("/queue/info")
+async def queue_info():
+    """ Pulls the status of the queue
+        
+        Parameters
+        ----------
+        None
+
+
+        Returns
+        -------
+         response: Dict
+           the number of jobs on the queue, the number that have been started, the number that have been completed on this run, and the number that have failed."""
+    # TODO: what more information can we get from the queue?
+    queued_jobs = task_queue.count
+    started_registry = StartedJobRegistry(queue=task_queue)
+    started_jobs = len(started_registry)
+    finished_registry = FinishedJobRegistry(queue=task_queue)
+    finished_jobs = len(finished_registry)
+    failed_registry = FailedJobRegistry(queue=task_queue)
+    failed_jobs = len(failed_registry)
+
+    return JSONResponse(
+        content={
+            "queued_jobs": queued_jobs,
+            "started_jobs": started_jobs,
+            "finished_jobs": finished_jobs,
+            "failed_jobs": failed_jobs,
+        }
+    )
+
+
+if __name__ == "__main__":
+    import uvicorn
+    print("asdfsaf")
+    uvicorn.run("rpl_wei.server:app", reload=True, ws_max_size=10000000000000000000000000000000000000000000000000000000000000000000000000,)