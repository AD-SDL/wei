"""Contains the Events class for logging experiment steps"""
from typing import Optional

import requests

# class Event:
#     pass
# event = {
#     "experiment_name":"",
#     "experiment_id":"",
#     "name": "NAME",
#   "action":{
#    "type":"globus-compute",
#   "action_id":"action_id"
#   }
# }

# def log_event_local():
#     return str(event.name, event)

# def log_event_kafka(event, producer):
#     producer.send(event, channel=event.experiment_id b"some_message_bytes")


class Events:
    """Registers Events during the Experiment execution both in a cloud log and eventually on Kafka"""

    def __init__(
        self,
        server_addr: str,
        server_port: str,
        experiment_name: str,
        experiment_id: Optional[str] = None,
        kafka_server: Optional[str] = None,
        experiment_path: Optional[str] = None,
    ) -> None:
        """Initializes an Event Logging object

        Parameters
        ----------
        server_addr: str
            address for WEI server

        server_port: str
            port for WEI server

        experiment_name: str
            Human chosen name for experiment

        experiment_id: Optional[str]
            Programatially generated experiment id, can be reused if needed

        kafka_server: Optional[str]
            Url of kafka server for logging

        experiment_path: Optional[str]
            Path for loggin the experiment on the server
        """
        self.server_addr = server_addr
        self.server_port = server_port
        self.experiment_id = experiment_id
        self.experiment_name = experiment_name
        self.experiment_path = experiment_path
        self.url = f"http://{self.server_addr}:{self.server_port}"
        self.kafka_producer = None
        if kafka_server:
            try:
                from kafka import KafkaProducer

                self.kafka_producer = KafkaProducer(bootstrap_servers=kafka_server)
            except Exception:
                print("Kafka Unvavailable")
        self.loops = []

    def _return_response(self, response: requests.Response):
        """processes the response of a Post request

        Parameters
        ----------
        response : requests.Response
            A response from an http Post request

        Returns
        -------
        response: Dict
           The JSON portion of the request"""
        if response.status_code != 200:
            return {"http_error": response.status_code}

        return response.json()

    def _log_event(self, log_value: str, log_dir=""):
        """logs an event in the proper place for the given experiment

        Parameters
        ----------
        log_value : str
            the specifically formatted value to log

        Returns
        -------
        response: Dict
           The JSON portion of the response from the server"""
        url = f"{self.url}/exp/{self.experiment_id}/log"
        if log_dir:
            self.experiment_path = log_dir
        response = requests.post(
            url,
            params={"log_value": log_value, "experiment_path": self.experiment_path},
        )

        try:
            self.kafka_producer.send(
                "rpl", bytes(self.experiment_id, "utf-8"), bytes(log_value, "utf-8")
            )
        except Exception:
            print("Kafka Unvavailable")

        return self._return_response(response)

    def start_experiment(self, log_dir: Optional[str] = ""):
        """logs the start of a given experiment

        Parameters
        ----------
        dec_name : str
            a description of the decision being made
        dec_value: bool
            the boolean value of that decision.
        Returns
        -------
        response: Dict
           The JSON portion of the response from the server"""
        self.experiment_path = log_dir
        return self._log_event(
            "EXPERIMENT:START: "
            + str(self.experiment_name)
            + ", EXPERIMENT ID: "
            + str(self.experiment_id),
            log_dir,
        )

    def end_experiment(self, log_dir: Optional[str] = ""):
<<<<<<< HEAD
        """logs an event in the proper place for the given experiment
=======
        """logs the end of an experiment
>>>>>>> 3c67810d

        Parameters
        ----------
        dec_name : str
            a description of the decision being made
        dec_value: bool
            the boolean value of that decision.
        Returns
        -------
        response: Dict
           The JSON portion of the response from the server"""
        self.experiment_path = log_dir
        return self._log_event(
            "EXPERIMENT:END: "
            + str(self.experiment_name)
            + ", EXPERIMENT ID: "
            + str(self.experiment_id),
            log_dir,
        )

<<<<<<< HEAD
    def log_decision(self, dec_name: str, dec_value: bool):
        """logs an event in the proper place for the given experiment
=======
    def decision(self, dec_name: str, dec_value: bool):
        """logs an decision in the proper place for the given experiment
>>>>>>> 3c67810d

        Parameters
        ----------
        dec_name : str
            a description of the decision being made
        dec_value: bool
            the boolean value of that decision.
        Returns
        -------
        response: Dict
           The JSON portion of the response from the server"""
        return self._log_event("CHECK:" + str(dec_value).capitalize() + ": " + dec_name)

    def log_comment(self, comment: str):
        """logs a comment on the run
        Parameters
        ----------
        comment: str
            the comment to be looged
        Returns
        -------
        response: Dict
           The JSON portion of the response from the server"""
        return self._log_event(comment)

    def log_local_compute(self, func_name):
        """Logs a local function running on the system.
        Parameters
        ----------
        func_name : str
            the name of the function run

        Returns
        -------
        response: Dict
           The JSON portion of the response from the server"""

        return self._log_event("LOCAL:COMPUTE: " + func_name)

    def log_globus_compute(self, func_name):
        """logs a function running using Globus Compute

        Parameters
        ----------
        func_name : str
            the name of the function run

        -------
        response: Dict
           The JSON portion of the response from the server"""
        return self._log_event("GLOBUS:COMPUTE: " + func_name)

    def log_globus_flow(self, flow_name: str, flow_id):
        """logs a function running using Globus Gladier

        Parameters
        ----------
        flow_name : str
            the name of the flow run
        flow_id : str
            the id generated by Gladier for the flow

        Returns
        -------
        response: Dict
           The JSON portion of the response from the server"""
        return self._log_event(
            "GLOBUS:GLADIER:RUNFLOW:" + flow_name + " with ID " + flow_id
        )

    def log_loop_start(self, loop_name: str):
        """logs the start of a loop during an Experimet

        Parameters
        ----------
        loop_name : str
            A name describing the loop run

        Returns
        -------
        response: Dict
           The JSON portion of the response from the server"""
        self.loops.append(loop_name)
        return self._log_event("LOOP:START:" + loop_name)

    def log_loop_end(self):
        """Pops the most recent loop from the loop stack and logs its completion


        Returns
        -------
        response: Dict
           The JSON portion of the response from the server"""
        loop_name = self.loops.pop()
        return self._log_event("LOOP:END:" + loop_name)

    def log_loop_check(self, condition, value):
        """Peeks the most recent loop from the loop stack and logs its completion


        Parameters
        ----------
        condition : str
            A value describing the condition being checked to see if the loop will continue.

        value: bool
            Whether or not the condition was met.

        Returns
        -------
        response: Dict
           The JSON portion of the response from the server"""
        loop_name = self.loops[-1]
        return self._log_event(
            "LOOP:CHECK CONDITION: "
            + loop_name
            + ", CONDITION: "
            + condition
            + ", RESULT: "
            + str(value)
        )

    def log_wf_start(self, wf_name, job_id):
        """Peeks the most recent loop from the loop stack and logs its completion


        Parameters
        ----------
        condition : str
            A value describing the condition being checked to see if the loop will continue.

        value: bool
            Whether or not the condition was met.

        Returns
        -------
        Any
           The JSON portion of the response from the server"""

        return self._log_event(
            "WEI:WORKFLOW:START: " + str(wf_name) + ", RUN ID: " + str(job_id)
        )

    def log_wf_end(self, wf_name, job_id):
        """Peeks the most recent loop from the loop stack and logs its completion


        Parameters
        ----------
        condition : str
            A value describing the condition being checked to see if the loop will continue.

        value: bool
            Whether or not the condition was met.

        Returns
        -------
        Any
           The JSON portion of the response from the server"""
        return self._log_event(
            "WEI:WORKFLOW:END: " + str(wf_name) + ", RUN ID: " + str(job_id)
        )
<|MERGE_RESOLUTION|>--- conflicted
+++ resolved
@@ -1,337 +1,328 @@
-"""Contains the Events class for logging experiment steps"""
-from typing import Optional
-
-import requests
-
-# class Event:
-#     pass
-# event = {
-#     "experiment_name":"",
-#     "experiment_id":"",
-#     "name": "NAME",
-#   "action":{
-#    "type":"globus-compute",
-#   "action_id":"action_id"
-#   }
-# }
-
-# def log_event_local():
-#     return str(event.name, event)
-
-# def log_event_kafka(event, producer):
-#     producer.send(event, channel=event.experiment_id b"some_message_bytes")
-
-
-class Events:
-    """Registers Events during the Experiment execution both in a cloud log and eventually on Kafka"""
-
-    def __init__(
-        self,
-        server_addr: str,
-        server_port: str,
-        experiment_name: str,
-        experiment_id: Optional[str] = None,
-        kafka_server: Optional[str] = None,
-        experiment_path: Optional[str] = None,
-    ) -> None:
-        """Initializes an Event Logging object
-
-        Parameters
-        ----------
-        server_addr: str
-            address for WEI server
-
-        server_port: str
-            port for WEI server
-
-        experiment_name: str
-            Human chosen name for experiment
-
-        experiment_id: Optional[str]
-            Programatially generated experiment id, can be reused if needed
-
-        kafka_server: Optional[str]
-            Url of kafka server for logging
-
-        experiment_path: Optional[str]
-            Path for loggin the experiment on the server
-        """
-        self.server_addr = server_addr
-        self.server_port = server_port
-        self.experiment_id = experiment_id
-        self.experiment_name = experiment_name
-        self.experiment_path = experiment_path
-        self.url = f"http://{self.server_addr}:{self.server_port}"
-        self.kafka_producer = None
-        if kafka_server:
-            try:
-                from kafka import KafkaProducer
-
-                self.kafka_producer = KafkaProducer(bootstrap_servers=kafka_server)
-            except Exception:
-                print("Kafka Unvavailable")
-        self.loops = []
-
-    def _return_response(self, response: requests.Response):
-        """processes the response of a Post request
-
-        Parameters
-        ----------
-        response : requests.Response
-            A response from an http Post request
-
-        Returns
-        -------
-        response: Dict
-           The JSON portion of the request"""
-        if response.status_code != 200:
-            return {"http_error": response.status_code}
-
-        return response.json()
-
-    def _log_event(self, log_value: str, log_dir=""):
-        """logs an event in the proper place for the given experiment
-
-        Parameters
-        ----------
-        log_value : str
-            the specifically formatted value to log
-
-        Returns
-        -------
-        response: Dict
-           The JSON portion of the response from the server"""
-        url = f"{self.url}/exp/{self.experiment_id}/log"
-        if log_dir:
-            self.experiment_path = log_dir
-        response = requests.post(
-            url,
-            params={"log_value": log_value, "experiment_path": self.experiment_path},
-        )
-
-        try:
-            self.kafka_producer.send(
-                "rpl", bytes(self.experiment_id, "utf-8"), bytes(log_value, "utf-8")
-            )
-        except Exception:
-            print("Kafka Unvavailable")
-
-        return self._return_response(response)
-
-    def start_experiment(self, log_dir: Optional[str] = ""):
-        """logs the start of a given experiment
-
-        Parameters
-        ----------
-        dec_name : str
-            a description of the decision being made
-        dec_value: bool
-            the boolean value of that decision.
-        Returns
-        -------
-        response: Dict
-           The JSON portion of the response from the server"""
-        self.experiment_path = log_dir
-        return self._log_event(
-            "EXPERIMENT:START: "
-            + str(self.experiment_name)
-            + ", EXPERIMENT ID: "
-            + str(self.experiment_id),
-            log_dir,
-        )
-
-    def end_experiment(self, log_dir: Optional[str] = ""):
-<<<<<<< HEAD
-        """logs an event in the proper place for the given experiment
-=======
-        """logs the end of an experiment
->>>>>>> 3c67810d
-
-        Parameters
-        ----------
-        dec_name : str
-            a description of the decision being made
-        dec_value: bool
-            the boolean value of that decision.
-        Returns
-        -------
-        response: Dict
-           The JSON portion of the response from the server"""
-        self.experiment_path = log_dir
-        return self._log_event(
-            "EXPERIMENT:END: "
-            + str(self.experiment_name)
-            + ", EXPERIMENT ID: "
-            + str(self.experiment_id),
-            log_dir,
-        )
-
-<<<<<<< HEAD
-    def log_decision(self, dec_name: str, dec_value: bool):
-        """logs an event in the proper place for the given experiment
-=======
-    def decision(self, dec_name: str, dec_value: bool):
-        """logs an decision in the proper place for the given experiment
->>>>>>> 3c67810d
-
-        Parameters
-        ----------
-        dec_name : str
-            a description of the decision being made
-        dec_value: bool
-            the boolean value of that decision.
-        Returns
-        -------
-        response: Dict
-           The JSON portion of the response from the server"""
-        return self._log_event("CHECK:" + str(dec_value).capitalize() + ": " + dec_name)
-
-    def log_comment(self, comment: str):
-        """logs a comment on the run
-        Parameters
-        ----------
-        comment: str
-            the comment to be looged
-        Returns
-        -------
-        response: Dict
-           The JSON portion of the response from the server"""
-        return self._log_event(comment)
-
-    def log_local_compute(self, func_name):
-        """Logs a local function running on the system.
-        Parameters
-        ----------
-        func_name : str
-            the name of the function run
-
-        Returns
-        -------
-        response: Dict
-           The JSON portion of the response from the server"""
-
-        return self._log_event("LOCAL:COMPUTE: " + func_name)
-
-    def log_globus_compute(self, func_name):
-        """logs a function running using Globus Compute
-
-        Parameters
-        ----------
-        func_name : str
-            the name of the function run
-
-        -------
-        response: Dict
-           The JSON portion of the response from the server"""
-        return self._log_event("GLOBUS:COMPUTE: " + func_name)
-
-    def log_globus_flow(self, flow_name: str, flow_id):
-        """logs a function running using Globus Gladier
-
-        Parameters
-        ----------
-        flow_name : str
-            the name of the flow run
-        flow_id : str
-            the id generated by Gladier for the flow
-
-        Returns
-        -------
-        response: Dict
-           The JSON portion of the response from the server"""
-        return self._log_event(
-            "GLOBUS:GLADIER:RUNFLOW:" + flow_name + " with ID " + flow_id
-        )
-
-    def log_loop_start(self, loop_name: str):
-        """logs the start of a loop during an Experimet
-
-        Parameters
-        ----------
-        loop_name : str
-            A name describing the loop run
-
-        Returns
-        -------
-        response: Dict
-           The JSON portion of the response from the server"""
-        self.loops.append(loop_name)
-        return self._log_event("LOOP:START:" + loop_name)
-
-    def log_loop_end(self):
-        """Pops the most recent loop from the loop stack and logs its completion
-
-
-        Returns
-        -------
-        response: Dict
-           The JSON portion of the response from the server"""
-        loop_name = self.loops.pop()
-        return self._log_event("LOOP:END:" + loop_name)
-
-    def log_loop_check(self, condition, value):
-        """Peeks the most recent loop from the loop stack and logs its completion
-
-
-        Parameters
-        ----------
-        condition : str
-            A value describing the condition being checked to see if the loop will continue.
-
-        value: bool
-            Whether or not the condition was met.
-
-        Returns
-        -------
-        response: Dict
-           The JSON portion of the response from the server"""
-        loop_name = self.loops[-1]
-        return self._log_event(
-            "LOOP:CHECK CONDITION: "
-            + loop_name
-            + ", CONDITION: "
-            + condition
-            + ", RESULT: "
-            + str(value)
-        )
-
-    def log_wf_start(self, wf_name, job_id):
-        """Peeks the most recent loop from the loop stack and logs its completion
-
-
-        Parameters
-        ----------
-        condition : str
-            A value describing the condition being checked to see if the loop will continue.
-
-        value: bool
-            Whether or not the condition was met.
-
-        Returns
-        -------
-        Any
-           The JSON portion of the response from the server"""
-
-        return self._log_event(
-            "WEI:WORKFLOW:START: " + str(wf_name) + ", RUN ID: " + str(job_id)
-        )
-
-    def log_wf_end(self, wf_name, job_id):
-        """Peeks the most recent loop from the loop stack and logs its completion
-
-
-        Parameters
-        ----------
-        condition : str
-            A value describing the condition being checked to see if the loop will continue.
-
-        value: bool
-            Whether or not the condition was met.
-
-        Returns
-        -------
-        Any
-           The JSON portion of the response from the server"""
-        return self._log_event(
-            "WEI:WORKFLOW:END: " + str(wf_name) + ", RUN ID: " + str(job_id)
-        )
+"""Contains the Events class for logging experiment steps"""
+from typing import Optional
+
+import requests
+
+# class Event:
+#     pass
+# event = {
+#     "experiment_name":"",
+#     "experiment_id":"",
+#     "name": "NAME",
+#   "action":{
+#    "type":"globus-compute",
+#   "action_id":"action_id"
+#   }
+# }
+
+# def log_event_local():
+#     return str(event.name, event)
+
+# def log_event_kafka(event, producer):
+#     producer.send(event, channel=event.experiment_id b"some_message_bytes")
+
+
+class Events:
+    """Registers Events during the Experiment execution both in a cloud log and eventually on Kafka"""
+
+    def __init__(
+        self,
+        server_addr: str,
+        server_port: str,
+        experiment_name: str,
+        experiment_id: Optional[str] = None,
+        kafka_server: Optional[str] = None,
+        experiment_path: Optional[str] = None,
+    ) -> None:
+        """Initializes an Event Logging object
+
+        Parameters
+        ----------
+        server_addr: str
+            address for WEI server
+
+        server_port: str
+            port for WEI server
+
+        experiment_name: str
+            Human chosen name for experiment
+
+        experiment_id: Optional[str]
+            Programatially generated experiment id, can be reused if needed
+
+        kafka_server: Optional[str]
+            Url of kafka server for logging
+
+        experiment_path: Optional[str]
+            Path for loggin the experiment on the server
+        """
+        self.server_addr = server_addr
+        self.server_port = server_port
+        self.experiment_id = experiment_id
+        self.experiment_name = experiment_name
+        self.experiment_path = experiment_path
+        self.url = f"http://{self.server_addr}:{self.server_port}"
+        self.kafka_producer = None
+        if kafka_server:
+            try:
+                from kafka import KafkaProducer
+
+                self.kafka_producer = KafkaProducer(bootstrap_servers=kafka_server)
+            except Exception:
+                print("Kafka Unvavailable")
+        self.loops = []
+
+    def _return_response(self, response: requests.Response):
+        """processes the response of a Post request
+
+        Parameters
+        ----------
+        response : requests.Response
+            A response from an http Post request
+
+        Returns
+        -------
+        response: Dict
+           The JSON portion of the request"""
+        if response.status_code != 200:
+            return {"http_error": response.status_code}
+
+        return response.json()
+
+    def _log_event(self, log_value: str, log_dir=""):
+        """logs an event in the proper place for the given experiment
+
+        Parameters
+        ----------
+        log_value : str
+            the specifically formatted value to log
+
+        Returns
+        -------
+        response: Dict
+           The JSON portion of the response from the server"""
+        url = f"{self.url}/exp/{self.experiment_id}/log"
+        if log_dir:
+            self.experiment_path = log_dir
+        response = requests.post(
+            url,
+            params={"log_value": log_value, "experiment_path": self.experiment_path},
+        )
+
+        try:
+            self.kafka_producer.send(
+                "rpl", bytes(self.experiment_id, "utf-8"), bytes(log_value, "utf-8")
+            )
+        except Exception:
+            print("Kafka Unvavailable")
+
+        return self._return_response(response)
+
+    def start_experiment(self, log_dir: Optional[str] = ""):
+        """logs the start of a given experiment
+
+        Parameters
+        ----------
+        dec_name : str
+            a description of the decision being made
+        dec_value: bool
+            the boolean value of that decision.
+        Returns
+        -------
+        response: Dict
+           The JSON portion of the response from the server"""
+        self.experiment_path = log_dir
+        return self._log_event(
+            "EXPERIMENT:START: "
+            + str(self.experiment_name)
+            + ", EXPERIMENT ID: "
+            + str(self.experiment_id),
+            log_dir,
+        )
+
+    def end_experiment(self, log_dir: Optional[str] = ""):
+        """logs the end of an experiment
+
+        Parameters
+        ----------
+        dec_name : str
+            a description of the decision being made
+        dec_value: bool
+            the boolean value of that decision.
+        Returns
+        -------
+        response: Dict
+           The JSON portion of the response from the server"""
+        self.experiment_path = log_dir
+        return self._log_event(
+            "EXPERIMENT:END: "
+            + str(self.experiment_name)
+            + ", EXPERIMENT ID: "
+            + str(self.experiment_id),
+            log_dir,
+        )
+
+    def decision(self, dec_name: str, dec_value: bool):
+        """logs an decision in the proper place for the given experiment
+
+        Parameters
+        ----------
+        dec_name : str
+            a description of the decision being made
+        dec_value: bool
+            the boolean value of that decision.
+        Returns
+        -------
+        response: Dict
+           The JSON portion of the response from the server"""
+        return self._log_event("CHECK:" + str(dec_value).capitalize() + ": " + dec_name)
+
+    def log_comment(self, comment: str):
+        """logs a comment on the run
+        Parameters
+        ----------
+        comment: str
+            the comment to be looged
+        Returns
+        -------
+        response: Dict
+           The JSON portion of the response from the server"""
+        return self._log_event(comment)
+
+    def log_local_compute(self, func_name):
+        """Logs a local function running on the system.
+        Parameters
+        ----------
+        func_name : str
+            the name of the function run
+
+        Returns
+        -------
+        response: Dict
+           The JSON portion of the response from the server"""
+
+        return self._log_event("LOCAL:COMPUTE: " + func_name)
+
+    def log_globus_compute(self, func_name):
+        """logs a function running using Globus Compute
+
+        Parameters
+        ----------
+        func_name : str
+            the name of the function run
+
+        -------
+        response: Dict
+           The JSON portion of the response from the server"""
+        return self._log_event("GLOBUS:COMPUTE: " + func_name)
+
+    def log_globus_flow(self, flow_name: str, flow_id):
+        """logs a function running using Globus Gladier
+
+        Parameters
+        ----------
+        flow_name : str
+            the name of the flow run
+        flow_id : str
+            the id generated by Gladier for the flow
+
+        Returns
+        -------
+        response: Dict
+           The JSON portion of the response from the server"""
+        return self._log_event(
+            "GLOBUS:GLADIER:RUNFLOW:" + flow_name + " with ID " + flow_id
+        )
+
+    def log_loop_start(self, loop_name: str):
+        """logs the start of a loop during an Experimet
+
+        Parameters
+        ----------
+        loop_name : str
+            A name describing the loop run
+
+        Returns
+        -------
+        response: Dict
+           The JSON portion of the response from the server"""
+        self.loops.append(loop_name)
+        return self._log_event("LOOP:START:" + loop_name)
+
+    def log_loop_end(self):
+        """Pops the most recent loop from the loop stack and logs its completion
+
+
+        Returns
+        -------
+        response: Dict
+           The JSON portion of the response from the server"""
+        loop_name = self.loops.pop()
+        return self._log_event("LOOP:END:" + loop_name)
+
+    def log_loop_check(self, condition, value):
+        """Peeks the most recent loop from the loop stack and logs its completion
+
+
+        Parameters
+        ----------
+        condition : str
+            A value describing the condition being checked to see if the loop will continue.
+
+        value: bool
+            Whether or not the condition was met.
+
+        Returns
+        -------
+        response: Dict
+           The JSON portion of the response from the server"""
+        loop_name = self.loops[-1]
+        return self._log_event(
+            "LOOP:CHECK CONDITION: "
+            + loop_name
+            + ", CONDITION: "
+            + condition
+            + ", RESULT: "
+            + str(value)
+        )
+
+    def log_wf_start(self, wf_name, job_id):
+        """Peeks the most recent loop from the loop stack and logs its completion
+
+
+        Parameters
+        ----------
+        condition : str
+            A value describing the condition being checked to see if the loop will continue.
+
+        value: bool
+            Whether or not the condition was met.
+
+        Returns
+        -------
+        Any
+           The JSON portion of the response from the server"""
+
+        return self._log_event(
+            "WEI:WORKFLOW:START: " + str(wf_name) + ", RUN ID: " + str(job_id)
+        )
+
+    def log_wf_end(self, wf_name, job_id):
+        """Peeks the most recent loop from the loop stack and logs its completion
+
+
+        Parameters
+        ----------
+        condition : str
+            A value describing the condition being checked to see if the loop will continue.
+
+        value: bool
+            Whether or not the condition was met.
+
+        Returns
+        -------
+        Any
+           The JSON portion of the response from the server"""
+        return self._log_event(
+            "WEI:WORKFLOW:END: " + str(wf_name) + ", RUN ID: " + str(job_id)
+        )