"""Contains the Events class for logging experiment steps"""
from typing import Optional

import requests


class Event:
    pass
    # event = {
    #     "experiment_name":"",
    #     "experiment_id":"",
    #     "name": "NAME",
    #   "action":{
    #    "type":"globus-compute",
    #   "action_id":"action_id"
    #   }
    # }

    # def log_event_local():
    #     return str(event.name, event)

    # def log_event_kafka(event, producer):
    #     producer.send(event, channel=event.experiment_id b"some_message_bytes")


class Events:
    """Registers Events during the Experiment execution both in a cloud log and eventually on Kafka"""

    def __init__(
        self,
        server_addr: str,
        server_port: str,
        experiment_name: str,
        experiment_id: Optional[str] = None,
        kafka_server: Optional[str] = None,
    ) -> None:
        self.server_addr = server_addr
        self.server_port = server_port
        self.experiment_id = experiment_id
        self.experiment_name = experiment_name
        self.url = f"http://{self.server_addr}:{self.server_port}"
        self.kafka_server = None
        self.loops = []

    def _return_response(self, response: requests.Response):
        """processes the response of a Post request

        Parameters
        ----------
        response : requests.Response
            A response from an http Post request

        Returns
        -------
        response: Dict
           The JSON portion of the request"""
        if response.status_code != 200:
            return {"http_error": response.status_code}

        return response.json()

    def _log_event(self, log_value: str):
        """logs an event in the proper place for the given experiment

        Parameters
        ----------
        log_value : str
            the specifically formatted value to log

        Returns
        -------
        response: Dict
           The JSON portion of the response from the server"""
        url = f"{self.url}/log/{self.experiment_id}"

        response = requests.post(
            url,
            params={"log_value": log_value},
        )
<<<<<<< HEAD

        print(self.kafka_server)
        if self.kafka_server:
            from kafka import KafkaProducer

            producer = KafkaProducer(bootstrap_servers=self.kafka_server)
            producer.send(
                "rpl", bytes(self.experiment_id, "utf-8"), bytes(log_value, "utf-8")
            )
=======
        kafka = False
        if kafka:
            from kafka import KafkaProducer

            producer = KafkaProducer(
                bootstrap_servers="ec2-54-160-200-147.compute-1.amazonaws.com:9092"
            )
            producer.send(log_value, b"some_message_bytes")
>>>>>>> 3880970a

        return self._return_response(response)

    def start_experiment(self):
        """logs an event in the proper place for the given experiment

        Parameters
        ----------
        dec_name : str
            a description of the decision being made
        dec_value: bool
            the boolean value of that decision.
        Returns
        -------
        response: Dict
           The JSON portion of the response from the server"""
<<<<<<< HEAD
        return self._log_event(
            "EXPERIMENT:START: "
            + str(self.experiment_name)
            + ", EXPERIMENT ID: "
            + str(self.experiment_id)
        )

    def decision(self, dec_name: str, dec_value: bool):
        """logs an event in the proper place for the given experiment

        Parameters
        ----------
        dec_name : str
            a description of the decision being made
        dec_value: bool
            the boolean value of that decision.
        Returns
        -------
        response: Dict
           The JSON portion of the response from the server"""
=======
>>>>>>> 3880970a
        return self._log_event("CHECK:" + str(dec_value).capitalize() + ": " + dec_name)

    def comment(self, comment: str):
        """logs a comment on the run
        Parameters
        ----------
        comment: str
            the comment to be looged
        Returns
        -------
        response: Dict
           The JSON portion of the response from the server"""
        return self._log_event(comment)

    def log_local_compute(self, func_name):
        """Logs a local function running on the system.
        Parameters
        ----------
        func_name : str
            the name of the function run

        Returns
        -------
        response: Dict
           The JSON portion of the response from the server"""

        return self._log_event("LOCAL:COMPUTE: " + func_name)

    def log_globus_compute(self, func_name):
        """logs a function running using Globus Compute

        Parameters
        ----------
        func_name : str
            the name of the function run

        Returns
        -------
        response: Dict
           The JSON portion of the response from the server"""
        return self._log_event("GLOBUS:COMPUTE: " + func_name)

    def log_gladier(self, flow_name: str, flow_id):
        """logs a function running using Globus Gladier

        Parameters
        ----------
        flow_name : str
            the name of the flow run
        flow_id : str
            the id generated by Gladier for the flow

        Returns
        -------
        response: Dict
           The JSON portion of the response from the server"""
        return self._log_event(
            "GLOBUS:GLADIER:RUNFLOW:" + flow_name + " with ID " + flow_id
        )

    def loop_start(self, loop_name: str):
        """logs the start of a loop during an Experimet

        Parameters
        ----------
        loop_name : str
            A name describing the loop run

        Returns
        -------
        response: Dict
           The JSON portion of the response from the server"""
        self.loops.append(loop_name)
        return self._log_event("LOOP:START:" + loop_name)

    def loop_end(self):
        """Pops the most recent loop from the loop stack and logs its completion


        Returns
        -------
        response: Dict
           The JSON portion of the response from the server"""
        loop_name = self.loops.pop()
        return self._log_event("LOOP:END:" + loop_name)

    def loop_check(self, condition, value):
        """Peeks the most recent loop from the loop stack and logs its completion


        Parameters
        ----------
        condition : str
            A value describing the condition being checked to see if the loop will continue.

        value: bool
            Whether or not the condition was met.

        Returns
        -------
        response: Dict
           The JSON portion of the response from the server"""
        loop_name = self.loops[-1]
        return self._log_event(
            "LOOP:CHECK CONDITION: "
            + loop_name
            + ", CONDITION: "
            + condition
            + ", RESULT: "
            + str(value)
        )

    def log_wf_start(self, wf_name, job_id):
        """Peeks the most recent loop from the loop stack and logs its completion


        Parameters
        ----------
        condition : str
            A value describing the condition being checked to see if the loop will continue.

        value: bool
            Whether or not the condition was met.

        Returns
        -------
        Any
           The JSON portion of the response from the server"""

        return self._log_event(
            "WEI:WORKFLOW:START: " + str(wf_name) + ", RUN ID: " + str(job_id)
        )

    def log_wf_end(self, wf_name, job_id):
        """Peeks the most recent loop from the loop stack and logs its completion


        Parameters
        ----------
        condition : str
            A value describing the condition being checked to see if the loop will continue.

        value: bool
            Whether or not the condition was met.

        Returns
        -------
        Any
           The JSON portion of the response from the server"""
        return self._log_event(
            "WEI:WORKFLOW:END: " + str(wf_name) + ", RUN ID: " + str(job_id)
        )
<|MERGE_RESOLUTION|>--- conflicted
+++ resolved
@@ -1,290 +1,276 @@
-"""Contains the Events class for logging experiment steps"""
-from typing import Optional
-
-import requests
-
-
-class Event:
-    pass
-    # event = {
-    #     "experiment_name":"",
-    #     "experiment_id":"",
-    #     "name": "NAME",
-    #   "action":{
-    #    "type":"globus-compute",
-    #   "action_id":"action_id"
-    #   }
-    # }
-
-    # def log_event_local():
-    #     return str(event.name, event)
-
-    # def log_event_kafka(event, producer):
-    #     producer.send(event, channel=event.experiment_id b"some_message_bytes")
-
-
-class Events:
-    """Registers Events during the Experiment execution both in a cloud log and eventually on Kafka"""
-
-    def __init__(
-        self,
-        server_addr: str,
-        server_port: str,
-        experiment_name: str,
-        experiment_id: Optional[str] = None,
-        kafka_server: Optional[str] = None,
-    ) -> None:
-        self.server_addr = server_addr
-        self.server_port = server_port
-        self.experiment_id = experiment_id
-        self.experiment_name = experiment_name
-        self.url = f"http://{self.server_addr}:{self.server_port}"
-        self.kafka_server = None
-        self.loops = []
-
-    def _return_response(self, response: requests.Response):
-        """processes the response of a Post request
-
-        Parameters
-        ----------
-        response : requests.Response
-            A response from an http Post request
-
-        Returns
-        -------
-        response: Dict
-           The JSON portion of the request"""
-        if response.status_code != 200:
-            return {"http_error": response.status_code}
-
-        return response.json()
-
-    def _log_event(self, log_value: str):
-        """logs an event in the proper place for the given experiment
-
-        Parameters
-        ----------
-        log_value : str
-            the specifically formatted value to log
-
-        Returns
-        -------
-        response: Dict
-           The JSON portion of the response from the server"""
-        url = f"{self.url}/log/{self.experiment_id}"
-
-        response = requests.post(
-            url,
-            params={"log_value": log_value},
-        )
-<<<<<<< HEAD
-
-        print(self.kafka_server)
-        if self.kafka_server:
-            from kafka import KafkaProducer
-
-            producer = KafkaProducer(bootstrap_servers=self.kafka_server)
-            producer.send(
-                "rpl", bytes(self.experiment_id, "utf-8"), bytes(log_value, "utf-8")
-            )
-=======
-        kafka = False
-        if kafka:
-            from kafka import KafkaProducer
-
-            producer = KafkaProducer(
-                bootstrap_servers="ec2-54-160-200-147.compute-1.amazonaws.com:9092"
-            )
-            producer.send(log_value, b"some_message_bytes")
->>>>>>> 3880970a
-
-        return self._return_response(response)
-
-    def start_experiment(self):
-        """logs an event in the proper place for the given experiment
-
-        Parameters
-        ----------
-        dec_name : str
-            a description of the decision being made
-        dec_value: bool
-            the boolean value of that decision.
-        Returns
-        -------
-        response: Dict
-           The JSON portion of the response from the server"""
-<<<<<<< HEAD
-        return self._log_event(
-            "EXPERIMENT:START: "
-            + str(self.experiment_name)
-            + ", EXPERIMENT ID: "
-            + str(self.experiment_id)
-        )
-
-    def decision(self, dec_name: str, dec_value: bool):
-        """logs an event in the proper place for the given experiment
-
-        Parameters
-        ----------
-        dec_name : str
-            a description of the decision being made
-        dec_value: bool
-            the boolean value of that decision.
-        Returns
-        -------
-        response: Dict
-           The JSON portion of the response from the server"""
-=======
->>>>>>> 3880970a
-        return self._log_event("CHECK:" + str(dec_value).capitalize() + ": " + dec_name)
-
-    def comment(self, comment: str):
-        """logs a comment on the run
-        Parameters
-        ----------
-        comment: str
-            the comment to be looged
-        Returns
-        -------
-        response: Dict
-           The JSON portion of the response from the server"""
-        return self._log_event(comment)
-
-    def log_local_compute(self, func_name):
-        """Logs a local function running on the system.
-        Parameters
-        ----------
-        func_name : str
-            the name of the function run
-
-        Returns
-        -------
-        response: Dict
-           The JSON portion of the response from the server"""
-
-        return self._log_event("LOCAL:COMPUTE: " + func_name)
-
-    def log_globus_compute(self, func_name):
-        """logs a function running using Globus Compute
-
-        Parameters
-        ----------
-        func_name : str
-            the name of the function run
-
-        Returns
-        -------
-        response: Dict
-           The JSON portion of the response from the server"""
-        return self._log_event("GLOBUS:COMPUTE: " + func_name)
-
-    def log_gladier(self, flow_name: str, flow_id):
-        """logs a function running using Globus Gladier
-
-        Parameters
-        ----------
-        flow_name : str
-            the name of the flow run
-        flow_id : str
-            the id generated by Gladier for the flow
-
-        Returns
-        -------
-        response: Dict
-           The JSON portion of the response from the server"""
-        return self._log_event(
-            "GLOBUS:GLADIER:RUNFLOW:" + flow_name + " with ID " + flow_id
-        )
-
-    def loop_start(self, loop_name: str):
-        """logs the start of a loop during an Experimet
-
-        Parameters
-        ----------
-        loop_name : str
-            A name describing the loop run
-
-        Returns
-        -------
-        response: Dict
-           The JSON portion of the response from the server"""
-        self.loops.append(loop_name)
-        return self._log_event("LOOP:START:" + loop_name)
-
-    def loop_end(self):
-        """Pops the most recent loop from the loop stack and logs its completion
-
-
-        Returns
-        -------
-        response: Dict
-           The JSON portion of the response from the server"""
-        loop_name = self.loops.pop()
-        return self._log_event("LOOP:END:" + loop_name)
-
-    def loop_check(self, condition, value):
-        """Peeks the most recent loop from the loop stack and logs its completion
-
-
-        Parameters
-        ----------
-        condition : str
-            A value describing the condition being checked to see if the loop will continue.
-
-        value: bool
-            Whether or not the condition was met.
-
-        Returns
-        -------
-        response: Dict
-           The JSON portion of the response from the server"""
-        loop_name = self.loops[-1]
-        return self._log_event(
-            "LOOP:CHECK CONDITION: "
-            + loop_name
-            + ", CONDITION: "
-            + condition
-            + ", RESULT: "
-            + str(value)
-        )
-
-    def log_wf_start(self, wf_name, job_id):
-        """Peeks the most recent loop from the loop stack and logs its completion
-
-
-        Parameters
-        ----------
-        condition : str
-            A value describing the condition being checked to see if the loop will continue.
-
-        value: bool
-            Whether or not the condition was met.
-
-        Returns
-        -------
-        Any
-           The JSON portion of the response from the server"""
-
-        return self._log_event(
-            "WEI:WORKFLOW:START: " + str(wf_name) + ", RUN ID: " + str(job_id)
-        )
-
-    def log_wf_end(self, wf_name, job_id):
-        """Peeks the most recent loop from the loop stack and logs its completion
-
-
-        Parameters
-        ----------
-        condition : str
-            A value describing the condition being checked to see if the loop will continue.
-
-        value: bool
-            Whether or not the condition was met.
-
-        Returns
-        -------
-        Any
-           The JSON portion of the response from the server"""
-        return self._log_event(
-            "WEI:WORKFLOW:END: " + str(wf_name) + ", RUN ID: " + str(job_id)
-        )
+"""Contains the Events class for logging experiment steps"""
+from typing import Optional
+
+import requests
+
+
+class Event:
+    pass
+    # event = {
+    #     "experiment_name":"",
+    #     "experiment_id":"",
+    #     "name": "NAME",
+    #   "action":{
+    #    "type":"globus-compute",
+    #   "action_id":"action_id"
+    #   }
+    # }
+
+    # def log_event_local():
+    #     return str(event.name, event)
+
+    # def log_event_kafka(event, producer):
+    #     producer.send(event, channel=event.experiment_id b"some_message_bytes")
+
+
+class Events:
+    """Registers Events during the Experiment execution both in a cloud log and eventually on Kafka"""
+
+    def __init__(
+        self,
+        server_addr: str,
+        server_port: str,
+        experiment_name: str,
+        experiment_id: Optional[str] = None,
+        kafka_server: Optional[str] = None,
+    ) -> None:
+        self.server_addr = server_addr
+        self.server_port = server_port
+        self.experiment_id = experiment_id
+        self.experiment_name = experiment_name
+        self.url = f"http://{self.server_addr}:{self.server_port}"
+        self.kafka_server = None
+        self.loops = []
+
+    def _return_response(self, response: requests.Response):
+        """processes the response of a Post request
+
+        Parameters
+        ----------
+        response : requests.Response
+            A response from an http Post request
+
+        Returns
+        -------
+        response: Dict
+           The JSON portion of the request"""
+        if response.status_code != 200:
+            return {"http_error": response.status_code}
+
+        return response.json()
+
+    def _log_event(self, log_value: str):
+        """logs an event in the proper place for the given experiment
+
+        Parameters
+        ----------
+        log_value : str
+            the specifically formatted value to log
+
+        Returns
+        -------
+        response: Dict
+           The JSON portion of the response from the server"""
+        url = f"{self.url}/log/{self.experiment_id}"
+
+        response = requests.post(
+            url,
+            params={"log_value": log_value},
+        )
+
+        print(self.kafka_server)
+        if self.kafka_server:
+            from kafka import KafkaProducer
+
+            producer = KafkaProducer(bootstrap_servers=self.kafka_server)
+            producer.send(
+                "rpl", bytes(self.experiment_id, "utf-8"), bytes(log_value, "utf-8")
+            )
+
+        return self._return_response(response)
+
+    def start_experiment(self):
+        """logs an event in the proper place for the given experiment
+
+        Parameters
+        ----------
+        dec_name : str
+            a description of the decision being made
+        dec_value: bool
+            the boolean value of that decision.
+        Returns
+        -------
+        response: Dict
+           The JSON portion of the response from the server"""
+        return self._log_event(
+            "EXPERIMENT:START: "
+            + str(self.experiment_name)
+            + ", EXPERIMENT ID: "
+            + str(self.experiment_id)
+        )
+
+    def decision(self, dec_name: str, dec_value: bool):
+        """logs an event in the proper place for the given experiment
+
+        Parameters
+        ----------
+        dec_name : str
+            a description of the decision being made
+        dec_value: bool
+            the boolean value of that decision.
+        Returns
+        -------
+        response: Dict
+           The JSON portion of the response from the server"""
+        return self._log_event("CHECK:" + str(dec_value).capitalize() + ": " + dec_name)
+
+    def comment(self, comment: str):
+        """logs a comment on the run
+        Parameters
+        ----------
+        comment: str
+            the comment to be looged
+        Returns
+        -------
+        response: Dict
+           The JSON portion of the response from the server"""
+        return self._log_event(comment)
+
+    def log_local_compute(self, func_name):
+        """Logs a local function running on the system.
+        Parameters
+        ----------
+        func_name : str
+            the name of the function run
+
+        Returns
+        -------
+        response: Dict
+           The JSON portion of the response from the server"""
+
+        return self._log_event("LOCAL:COMPUTE: " + func_name)
+
+    def log_globus_compute(self, func_name):
+        """logs a function running using Globus Compute
+
+        Parameters
+        ----------
+        func_name : str
+            the name of the function run
+
+        Returns
+        -------
+        response: Dict
+           The JSON portion of the response from the server"""
+        return self._log_event("GLOBUS:COMPUTE: " + func_name)
+
+    def log_gladier(self, flow_name: str, flow_id):
+        """logs a function running using Globus Gladier
+
+        Parameters
+        ----------
+        flow_name : str
+            the name of the flow run
+        flow_id : str
+            the id generated by Gladier for the flow
+
+        Returns
+        -------
+        response: Dict
+           The JSON portion of the response from the server"""
+        return self._log_event(
+            "GLOBUS:GLADIER:RUNFLOW:" + flow_name + " with ID " + flow_id
+        )
+
+    def loop_start(self, loop_name: str):
+        """logs the start of a loop during an Experimet
+
+        Parameters
+        ----------
+        loop_name : str
+            A name describing the loop run
+
+        Returns
+        -------
+        response: Dict
+           The JSON portion of the response from the server"""
+        self.loops.append(loop_name)
+        return self._log_event("LOOP:START:" + loop_name)
+
+    def loop_end(self):
+        """Pops the most recent loop from the loop stack and logs its completion
+
+
+        Returns
+        -------
+        response: Dict
+           The JSON portion of the response from the server"""
+        loop_name = self.loops.pop()
+        return self._log_event("LOOP:END:" + loop_name)
+
+    def loop_check(self, condition, value):
+        """Peeks the most recent loop from the loop stack and logs its completion
+
+
+        Parameters
+        ----------
+        condition : str
+            A value describing the condition being checked to see if the loop will continue.
+
+        value: bool
+            Whether or not the condition was met.
+
+        Returns
+        -------
+        response: Dict
+           The JSON portion of the response from the server"""
+        loop_name = self.loops[-1]
+        return self._log_event(
+            "LOOP:CHECK CONDITION: "
+            + loop_name
+            + ", CONDITION: "
+            + condition
+            + ", RESULT: "
+            + str(value)
+        )
+
+    def log_wf_start(self, wf_name, job_id):
+        """Peeks the most recent loop from the loop stack and logs its completion
+
+
+        Parameters
+        ----------
+        condition : str
+            A value describing the condition being checked to see if the loop will continue.
+
+        value: bool
+            Whether or not the condition was met.
+
+        Returns
+        -------
+        Any
+           The JSON portion of the response from the server"""
+
+        return self._log_event(
+            "WEI:WORKFLOW:START: " + str(wf_name) + ", RUN ID: " + str(job_id)
+        )
+
+    def log_wf_end(self, wf_name, job_id):
+        """Peeks the most recent loop from the loop stack and logs its completion
+
+
+        Parameters
+        ----------
+        condition : str
+            A value describing the condition being checked to see if the loop will continue.
+
+        value: bool
+            Whether or not the condition was met.
+
+        Returns
+        -------
+        Any
+           The JSON portion of the response from the server"""
+        return self._log_event(
+            "WEI:WORKFLOW:END: " + str(wf_name) + ", RUN ID: " + str(job_id)
+        )