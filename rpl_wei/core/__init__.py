<<<<<<< HEAD
"""The module responsible for the code for maddnaging and executing WEI flows"""
=======
"""The module responsible for the code for managing and executing WEI flows"""
>>>>>>> 609a8d5f

from pathlib import Path
DATA_DIR = Path.home() / ".wei"
<|MERGE_RESOLUTION|>--- conflicted
+++ resolved
@@ -1,8 +1,6 @@
-<<<<<<< HEAD
-"""The module responsible for the code for maddnaging and executing WEI flows"""
-=======
-"""The module responsible for the code for managing and executing WEI flows"""
->>>>>>> 609a8d5f
-
-from pathlib import Path
-DATA_DIR = Path.home() / ".wei"
+"""The module responsible for the code for maddnaging and executing WEI flows"""
+
+"""The module responsible for the code for managing and executing WEI flows"""
+
+from pathlib import Path
+DATA_DIR = Path.home() / ".wei"