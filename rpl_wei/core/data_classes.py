"""Dataclasses used for the workflows/cells"""

import json
from enum import Enum
from pathlib import Path
from typing import Any, Dict, List, Optional, Type, TypeVar, Union
from uuid import UUID, uuid4

import ulid
import yaml
from pydantic import BaseModel as _BaseModel
from pydantic import Field, validator

_T = TypeVar("_T")

PathLike = Union[str, Path]


class BaseModel(_BaseModel):
    """Allows any sub-class to inherit methods allowing for programatic description of protocols
    Can load a yaml into a class and write a class into a yaml file.
    """

    def dict(self, **kwargs):
        """Return the dictionary without the hidden fields

        Returns
        -------
        dict
            Dict representation of the object
        """
        hidden_fields = set(
            attribute_name
            for attribute_name, model_field in self.__fields__.items()
            if model_field.field_info.extra.get("hidden") is True
        )
        kwargs.setdefault("exclude", hidden_fields)
        return super().dict(**kwargs)

    def json(self, **kwargs) -> str:
        """Returns the json representation of the object without the hidden fields

        Returns
        -------
        str
            returns the JSON string of the object
        """
        hidden_fields = set(
            attribute_name
            for attribute_name, model_field in self.__fields__.items()
            if model_field.field_info.extra.get("hidden") is True
        )
        kwargs.setdefault("exclude", hidden_fields)
        return super().json(**kwargs)

    def write_yaml(self, cfg_path: PathLike) -> None:
        """Allows programatic creation of ot2util objects and saving them into yaml.
        Parameters
        ----------
        cfg_path : PathLike
            Path to dump the yaml file.
        """
        with open(cfg_path, mode="w") as fp:
            yaml.dump(json.loads(self.json()), fp, indent=4, sort_keys=False)

    @classmethod
    def from_yaml(cls: Type[_T], filename: PathLike) -> _T:
        """Allows loading of yaml into ot2util objects.
        Parameters
        ----------
        filename: PathLike
            Path to yaml file location.
        """
        with open(filename) as fp:
            raw_data = yaml.safe_load(fp)
        return cls(**raw_data)  # type: ignore[call-arg]


class Tag(BaseModel):
    """Vision tag"""

    type: str
    """Type of the tag"""
    id: str  # not quite sure what this will be
    """Id of the tag """


class Module(BaseModel):
    """Container for a module found in a workcell file (more info than in a workflow file)"""

    # Hidden
    config_validation: Optional[Path] = Field(
        Path(__file__).parent.resolve() / "data/module_configs_validation.json",
        hidden=True,
    )

    # Public
    name: str
    """name of the module, should be opentrons api compatible"""
    model: Optional[str]
    """type of the robot (e.g OT2, pf400, etc.) """
    interface: str
    """Type of client (e.g ros_wei_client)"""
    config: Dict
    """the necessary configuration for the robot, arbitrary dict"""
    positions: Optional[dict]
    """Optional, if the robot supports positions we will use them"""
    tag: Optional[Tag]
    """Vision tag"""
    id: UUID = Field(default_factory=uuid4)
    """Robot id"""

    # TODO: Think about new validators based on backend types, e.g rosnodes, docker containers
    @validator("config")
    def validate_config(cls, v, values, **kwargs):
        """Validate the config field of the workcell config with special rules for each type of robot"""
        config_validation = json.load(values["config_validation"].open())
        interface_type = values.get("interface", "").lower()

        if interface_type.lower() not in config_validation:
            raise ValueError(
                f"Module type {interface_type} not in configuration validators"
            )

        req_fields = config_validation[interface_type]
        for field in req_fields:
            if field not in v:
                raise ValueError(f"Required field `{field}` not in values")

        return v


class SimpleModule(BaseModel):
    """Simple module for use in the workflow file (does not need as much info)"""

    name: str
    """Name, should correspond with a module rosnode"""


class Interface(BaseModel):
    """"""

    name: str
    """"""


class Step(BaseModel):
    """Container for a single step"""

    class Config:
        arbitrary_types_allowed = True

    name: str
    """Name of step"""
    module: str
    """Module used in the step"""
    action: str
    """The command type to get executed by the robot"""
    args: Optional[Dict]
    """Arguments for instruction"""
    checks: Optional[str]
    """For future use"""
    requirements: Optional[Dict]
    """Equipment/resources needed in module"""
    dependencies: Optional[Union[str, UUID]]
    """Other steps required to be done before this can start"""
    priority: Optional[int]
    """For scheduling"""
    id: ulid.ULID = Field(default_factory=ulid.new)
    """ID of step"""
    comment: Optional[str]
    """Notes about step"""

    # Assumes any path given to args is a yaml file
    # TODO consider if we want any other files given to the workflow files
    @validator("args")
    def validate_args_dict(cls, v, **kwargs):
        assert isinstance(v, dict), "Args is not a dictionary"
        for key, arg_data in v.items():
            try:
                arg_path = Path(arg_data)
                # Strings can be path objects, so check if exists before loading it
                if arg_path.exists():
                    yaml.safe_load(arg_path.open("r"))
                    v[key] = yaml.safe_load(arg_path.open("r"))

            except TypeError:  # Is not a file
                pass

        return v


class Metadata(BaseModel):
    """Metadata container"""

    author: Optional[str]
    """Who authored this workflow"""
    info: Optional[str]
    """Long description"""
    version: float = 0.1
    """Version of interface used"""


class Workcell(BaseModel):
    """Container for information in a workcell"""

    name: str
    """Name of the workflow"""
    config: Optional[Dict[str, Any]]
    """Globus search index, needed for publishing"""
    modules: List[Module]
    """The modules available to a workcell"""
    locations: Optional[Dict[str, Any]]
    """Locations used by the workcell"""


class Workflow(BaseModel):
    """Grand container that pulls all info of a workflow together"""

    name: str
    """Name of the workflow"""
<<<<<<< HEAD
=======
    # workcell: Path
    # """The path to the workcell required by this workflow"""
>>>>>>> 3880970a
    modules: List[SimpleModule]
    """List of modules needed for the workflow"""
    flowdef: List[Step]
    """Steps of the flow"""
    metadata: Metadata
    """Information about the flow"""
    payload: Optional[Dict]
    """input information for a given workflow run"""


class StepStatus(Enum):
    """Status for a step of a workflow"""

    IDLE = "idle"
    RUNNING = "running"
    SUCCEEDED = "succeeded"
    FAILED = "failed"


class NodeStatus(Enum):
    """Status for the state of a Node"""

    IDLE = "idle"
    BUSY = "busy"
    ERROR = "error"
    UNKNOWN = "unknown"
<|MERGE_RESOLUTION|>--- conflicted
+++ resolved
@@ -1,252 +1,253 @@
-"""Dataclasses used for the workflows/cells"""
-
-import json
-from enum import Enum
-from pathlib import Path
-from typing import Any, Dict, List, Optional, Type, TypeVar, Union
-from uuid import UUID, uuid4
-
-import ulid
-import yaml
-from pydantic import BaseModel as _BaseModel
-from pydantic import Field, validator
-
-_T = TypeVar("_T")
-
-PathLike = Union[str, Path]
-
-
-class BaseModel(_BaseModel):
-    """Allows any sub-class to inherit methods allowing for programatic description of protocols
-    Can load a yaml into a class and write a class into a yaml file.
-    """
-
-    def dict(self, **kwargs):
-        """Return the dictionary without the hidden fields
-
-        Returns
-        -------
-        dict
-            Dict representation of the object
-        """
-        hidden_fields = set(
-            attribute_name
-            for attribute_name, model_field in self.__fields__.items()
-            if model_field.field_info.extra.get("hidden") is True
-        )
-        kwargs.setdefault("exclude", hidden_fields)
-        return super().dict(**kwargs)
-
-    def json(self, **kwargs) -> str:
-        """Returns the json representation of the object without the hidden fields
-
-        Returns
-        -------
-        str
-            returns the JSON string of the object
-        """
-        hidden_fields = set(
-            attribute_name
-            for attribute_name, model_field in self.__fields__.items()
-            if model_field.field_info.extra.get("hidden") is True
-        )
-        kwargs.setdefault("exclude", hidden_fields)
-        return super().json(**kwargs)
-
-    def write_yaml(self, cfg_path: PathLike) -> None:
-        """Allows programatic creation of ot2util objects and saving them into yaml.
-        Parameters
-        ----------
-        cfg_path : PathLike
-            Path to dump the yaml file.
-        """
-        with open(cfg_path, mode="w") as fp:
-            yaml.dump(json.loads(self.json()), fp, indent=4, sort_keys=False)
-
-    @classmethod
-    def from_yaml(cls: Type[_T], filename: PathLike) -> _T:
-        """Allows loading of yaml into ot2util objects.
-        Parameters
-        ----------
-        filename: PathLike
-            Path to yaml file location.
-        """
-        with open(filename) as fp:
-            raw_data = yaml.safe_load(fp)
-        return cls(**raw_data)  # type: ignore[call-arg]
-
-
-class Tag(BaseModel):
-    """Vision tag"""
-
-    type: str
-    """Type of the tag"""
-    id: str  # not quite sure what this will be
-    """Id of the tag """
-
-
-class Module(BaseModel):
-    """Container for a module found in a workcell file (more info than in a workflow file)"""
-
-    # Hidden
-    config_validation: Optional[Path] = Field(
-        Path(__file__).parent.resolve() / "data/module_configs_validation.json",
-        hidden=True,
-    )
-
-    # Public
-    name: str
-    """name of the module, should be opentrons api compatible"""
-    model: Optional[str]
-    """type of the robot (e.g OT2, pf400, etc.) """
-    interface: str
-    """Type of client (e.g ros_wei_client)"""
-    config: Dict
-    """the necessary configuration for the robot, arbitrary dict"""
-    positions: Optional[dict]
-    """Optional, if the robot supports positions we will use them"""
-    tag: Optional[Tag]
-    """Vision tag"""
-    id: UUID = Field(default_factory=uuid4)
-    """Robot id"""
-
-    # TODO: Think about new validators based on backend types, e.g rosnodes, docker containers
-    @validator("config")
-    def validate_config(cls, v, values, **kwargs):
-        """Validate the config field of the workcell config with special rules for each type of robot"""
-        config_validation = json.load(values["config_validation"].open())
-        interface_type = values.get("interface", "").lower()
-
-        if interface_type.lower() not in config_validation:
-            raise ValueError(
-                f"Module type {interface_type} not in configuration validators"
-            )
-
-        req_fields = config_validation[interface_type]
-        for field in req_fields:
-            if field not in v:
-                raise ValueError(f"Required field `{field}` not in values")
-
-        return v
-
-
-class SimpleModule(BaseModel):
-    """Simple module for use in the workflow file (does not need as much info)"""
-
-    name: str
-    """Name, should correspond with a module rosnode"""
-
-
-class Interface(BaseModel):
-    """"""
-
-    name: str
-    """"""
-
-
-class Step(BaseModel):
-    """Container for a single step"""
-
-    class Config:
-        arbitrary_types_allowed = True
-
-    name: str
-    """Name of step"""
-    module: str
-    """Module used in the step"""
-    action: str
-    """The command type to get executed by the robot"""
-    args: Optional[Dict]
-    """Arguments for instruction"""
-    checks: Optional[str]
-    """For future use"""
-    requirements: Optional[Dict]
-    """Equipment/resources needed in module"""
-    dependencies: Optional[Union[str, UUID]]
-    """Other steps required to be done before this can start"""
-    priority: Optional[int]
-    """For scheduling"""
-    id: ulid.ULID = Field(default_factory=ulid.new)
-    """ID of step"""
-    comment: Optional[str]
-    """Notes about step"""
-
-    # Assumes any path given to args is a yaml file
-    # TODO consider if we want any other files given to the workflow files
-    @validator("args")
-    def validate_args_dict(cls, v, **kwargs):
-        assert isinstance(v, dict), "Args is not a dictionary"
-        for key, arg_data in v.items():
-            try:
-                arg_path = Path(arg_data)
-                # Strings can be path objects, so check if exists before loading it
-                if arg_path.exists():
-                    yaml.safe_load(arg_path.open("r"))
-                    v[key] = yaml.safe_load(arg_path.open("r"))
-
-            except TypeError:  # Is not a file
-                pass
-
-        return v
-
-
-class Metadata(BaseModel):
-    """Metadata container"""
-
-    author: Optional[str]
-    """Who authored this workflow"""
-    info: Optional[str]
-    """Long description"""
-    version: float = 0.1
-    """Version of interface used"""
-
-
-class Workcell(BaseModel):
-    """Container for information in a workcell"""
-
-    name: str
-    """Name of the workflow"""
-    config: Optional[Dict[str, Any]]
-    """Globus search index, needed for publishing"""
-    modules: List[Module]
-    """The modules available to a workcell"""
-    locations: Optional[Dict[str, Any]]
-    """Locations used by the workcell"""
-
-
-class Workflow(BaseModel):
-    """Grand container that pulls all info of a workflow together"""
-
-    name: str
-    """Name of the workflow"""
-<<<<<<< HEAD
-=======
-    # workcell: Path
-    # """The path to the workcell required by this workflow"""
->>>>>>> 3880970a
-    modules: List[SimpleModule]
-    """List of modules needed for the workflow"""
-    flowdef: List[Step]
-    """Steps of the flow"""
-    metadata: Metadata
-    """Information about the flow"""
-    payload: Optional[Dict]
-    """input information for a given workflow run"""
-
-
-class StepStatus(Enum):
-    """Status for a step of a workflow"""
-
-    IDLE = "idle"
-    RUNNING = "running"
-    SUCCEEDED = "succeeded"
-    FAILED = "failed"
-
-
-class NodeStatus(Enum):
-    """Status for the state of a Node"""
-
-    IDLE = "idle"
-    BUSY = "busy"
-    ERROR = "error"
-    UNKNOWN = "unknown"
+"""Dataclasses used for the workflows/cells"""
+
+import json
+from enum import Enum
+from pathlib import Path
+from typing import Any, Dict, List, Optional, Type, TypeVar, Union
+from uuid import UUID, uuid4
+
+import ulid
+import yaml
+from pydantic import BaseModel as _BaseModel
+from pydantic import Field, validator
+
+_T = TypeVar("_T")
+
+PathLike = Union[str, Path]
+
+
+class BaseModel(_BaseModel):
+    """Allows any sub-class to inherit methods allowing for programatic description of protocols
+    Can load a yaml into a class and write a class into a yaml file.
+    """
+
+    def dict(self, **kwargs):
+        """Return the dictionary without the hidden fields
+
+        Returns
+        -------
+        dict
+            Dict representation of the object
+        """
+        hidden_fields = set(
+            attribute_name
+            for attribute_name, model_field in self.__fields__.items()
+            if model_field.field_info.extra.get("hidden") is True
+        )
+        kwargs.setdefault("exclude", hidden_fields)
+        return super().dict(**kwargs)
+
+    def json(self, **kwargs) -> str:
+        """Returns the json representation of the object without the hidden fields
+
+        Returns
+        -------
+        str
+            returns the JSON string of the object
+        """
+        hidden_fields = set(
+            attribute_name
+            for attribute_name, model_field in self.__fields__.items()
+            if model_field.field_info.extra.get("hidden") is True
+        )
+        kwargs.setdefault("exclude", hidden_fields)
+        return super().json(**kwargs)
+
+    def write_yaml(self, cfg_path: PathLike) -> None:
+        """Allows programatic creation of ot2util objects and saving them into yaml.
+        Parameters
+        ----------
+        cfg_path : PathLike
+            Path to dump the yaml file.
+        """
+        with open(cfg_path, mode="w") as fp:
+            yaml.dump(json.loads(self.json()), fp, indent=4, sort_keys=False)
+
+    @classmethod
+    def from_yaml(cls: Type[_T], filename: PathLike) -> _T:
+        """Allows loading of yaml into ot2util objects.
+        Parameters
+        ----------
+        filename: PathLike
+            Path to yaml file location.
+        """
+        with open(filename) as fp:
+            raw_data = yaml.safe_load(fp)
+        return cls(**raw_data)  # type: ignore[call-arg]
+
+
+class Tag(BaseModel):
+    """Vision tag"""
+
+    type: str
+    """Type of the tag"""
+    id: str  # not quite sure what this will be
+    """Id of the tag """
+
+
+class Module(BaseModel):
+    """Container for a module found in a workcell file (more info than in a workflow file)"""
+
+    # Hidden
+    config_validation: Optional[Path] = Field(
+        Path(__file__).parent.resolve() / "data/module_configs_validation.json",
+        hidden=True,
+    )
+
+    # Public
+    name: str
+    """name of the module, should be opentrons api compatible"""
+    model: Optional[str]
+    """type of the robot (e.g OT2, pf400, etc.) """
+    interface: str
+    """Type of client (e.g ros_wei_client)"""
+    config: Dict
+    """the necessary configuration for the robot, arbitrary dict"""
+    positions: Optional[dict]
+    """Optional, if the robot supports positions we will use them"""
+    tag: Optional[Tag]
+    """Vision tag"""
+    id: UUID = Field(default_factory=uuid4)
+    """Robot id"""
+
+    # TODO: Think about new validators based on backend types, e.g rosnodes, docker containers
+    @validator("config")
+    def validate_config(cls, v, values, **kwargs):
+        """Validate the config field of the workcell config with special rules for each type of robot"""
+        config_validation = json.load(values["config_validation"].open())
+        interface_type = values.get("interface", "").lower()
+
+        if interface_type.lower() not in config_validation:
+            raise ValueError(
+                f"Module type {interface_type} not in configuration validators"
+            )
+
+        req_fields = config_validation[interface_type]
+        for field in req_fields:
+            if field not in v:
+                raise ValueError(f"Required field `{field}` not in values")
+
+        return v
+
+
+class SimpleModule(BaseModel):
+    """Simple module for use in the workflow file (does not need as much info)"""
+
+    name: str
+    """Name, should correspond with a module rosnode"""
+
+
+class Interface(BaseModel):
+    """"""
+
+    name: str
+    """"""
+
+
+class Step(BaseModel):
+    """Container for a single step"""
+
+    class Config:
+        arbitrary_types_allowed = True
+
+    name: str
+    """Name of step"""
+    module: str
+    """Module used in the step"""
+    action: str
+    """The command type to get executed by the robot"""
+    args: Optional[Dict]
+    """Arguments for instruction"""
+    checks: Optional[str]
+    """For future use"""
+    requirements: Optional[Dict]
+    """Equipment/resources needed in module"""
+    dependencies: Optional[Union[str, UUID]]
+    """Other steps required to be done before this can start"""
+    priority: Optional[int]
+    """For scheduling"""
+    id: ulid.ULID = Field(default_factory=ulid.new)
+    """ID of step"""
+    comment: Optional[str]
+    """Notes about step"""
+
+    # Assumes any path given to args is a yaml file
+    # TODO consider if we want any other files given to the workflow files
+    @validator("args")
+    def validate_args_dict(cls, v, **kwargs):
+        assert isinstance(v, dict), "Args is not a dictionary"
+        for key, arg_data in v.items():
+            try:
+                arg_path = Path(arg_data)
+                # Strings can be path objects, so check if exists before loading it
+                if arg_path.exists():
+                    yaml.safe_load(arg_path.open("r"))
+                    v[key] = yaml.safe_load(arg_path.open("r"))
+
+            except TypeError:  # Is not a file
+                pass
+
+        return v
+
+
+class Metadata(BaseModel):
+    """Metadata container"""
+
+    author: Optional[str]
+    """Who authored this workflow"""
+    info: Optional[str]
+    """Long description"""
+    version: float = 0.1
+    """Version of interface used"""
+
+
+class Workcell(BaseModel):
+    """Container for information in a workcell"""
+
+    name: str
+    """Name of the workflow"""
+    name: str
+    """Name of the workflow"""
+    config: Optional[Dict[str, Any]]
+    """Globus search index, needed for publishing"""
+    modules: List[Module]
+    """The modules available to a workcell"""
+    locations: Optional[Dict[str, Any]]
+    """Locations used by the workcell"""
+    modules: List[Module]
+    """The modules available to a workcell"""
+    locations: Optional[Dict[str, Any]]
+    """Locations used by the workcell"""
+
+
+class Workflow(BaseModel):
+    """Grand container that pulls all info of a workflow together"""
+
+    name: str
+    """Name of the workflow"""
+    modules: List[SimpleModule]
+    """List of modules needed for the workflow"""
+    flowdef: List[Step]
+    """Steps of the flow"""
+    metadata: Metadata
+    """Information about the flow"""
+    payload: Optional[Dict]
+    """input information for a given workflow run"""
+
+
+class StepStatus(Enum):
+    """Status for a step of a workflow"""
+
+    IDLE = "idle"
+    RUNNING = "running"
+    SUCCEEDED = "succeeded"
+    FAILED = "failed"
+
+
+class NodeStatus(Enum):
+    """Status for the state of a Node"""
+
+    IDLE = "idle"
+    BUSY = "busy"
+    ERROR = "error"
+    UNKNOWN = "unknown"