"""Handling execution for steps in the RPL-SDL efforts"""
from rpl_wei.core.data_classes import Module, Step

try:
    import rclpy
except ImportError:
    print("No RCLPY found... Cannot use ROS2")
    rclpy = None

try:
    from wei_executor.weiExecutorNode import weiExecNode
except ImportError:
    wei_execution_node = None


def __init_rclpy():
<<<<<<< HEAD
    """stops the execution node
     Parameters
        ----------
        None
        Returns
        -------
        None
        """
=======
    """Placeholder"""
>>>>>>> 9eb0e7c9
    global wei_execution_node

    if rclpy:  # use_rclpy:
        if not rclpy.utilities.ok():
            rclpy.init()
            print("Started RCLPY")
            wei_execution_node = weiExecNode()
        else:
            print("RCLPY OK ")


def __kill_node():
<<<<<<< HEAD
    """stops the execution node
     Parameters
        ----------
        None
        Returns
        -------
        None
        """
    
=======
    """Placeholder"""
>>>>>>> 9eb0e7c9
    global wei_execution_node
    print("killing node")
    wei_execution_node.destroy_node()
    rclpy.shutdown()


def wei_ros2_service_callback(step: Step, **kwargs):
<<<<<<< HEAD
    """Executes a single step from a workflow using a REST messaging framework

        Parameters
        ----------
        step : Step
            A single step from a workflow definition

        Returns
        -------
        action_response: StepStatus
            A status of the step (in theory provides async support with IDLE, RUNNING, but for now is just SUCCEEDED/FAILED)
        action_msg: str
            the data or informtaion returned from running the step.
        action_log: str
            A record of the exeution of the step

         """
=======
    """Placeholder"""
>>>>>>> 9eb0e7c9
    # assert use_rclpy, "No RCLPY found... Cannot send messages using ROS2"
    __init_rclpy()

    module: Module = kwargs["step_module"]

    msg = {
        "node": module.config["ros_node"],
        "action_handle": step.command,
        "action_vars": step.args,
    }

    if kwargs.get("verbose", False):
        print("\n Callback message:")
        print(msg)
        print()
    action_response = ""
    action_msg = ""
    action_log = ""
    if rclpy: 
        action_response, action_msg, action_log = wei_execution_node.send_wei_command(
            msg["node"], msg["action_handle"], msg["action_vars"]
        )
        
        if action_msg and kwargs.get("verbose", False):
            print(action_msg)

        __kill_node()
    return action_response, action_msg, action_log


def wei_ros2_camera_callback(step: Step, **kwargs):
    """Placeholder"""
    try:
        import rclpy  # noqa
    except ImportError:
        print("No RCLPY found... Cannot use ROS2")

    __init_rclpy()
    module: Module = kwargs["step_module"]

    res = wei_execution_node.capture_image(  # noqa
        node_name=module.config["ros_node"],
        image_name=step.args["file_name"],
        path=step.args["save_location"],
    )
    __kill_node()
    # TODO: process res
    return (
        "StepStatus.SUCCEEDED",
        str({"img_path": step.args["save_location"] + "/" + step.args["file_name"]}),
        "action_log",
    )
<|MERGE_RESOLUTION|>--- conflicted
+++ resolved
@@ -1,133 +1,121 @@
-"""Handling execution for steps in the RPL-SDL efforts"""
-from rpl_wei.core.data_classes import Module, Step
-
-try:
-    import rclpy
-except ImportError:
-    print("No RCLPY found... Cannot use ROS2")
-    rclpy = None
-
-try:
-    from wei_executor.weiExecutorNode import weiExecNode
-except ImportError:
-    wei_execution_node = None
-
-
-def __init_rclpy():
-<<<<<<< HEAD
-    """stops the execution node
-     Parameters
-        ----------
-        None
-        Returns
-        -------
-        None
-        """
-=======
-    """Placeholder"""
->>>>>>> 9eb0e7c9
-    global wei_execution_node
-
-    if rclpy:  # use_rclpy:
-        if not rclpy.utilities.ok():
-            rclpy.init()
-            print("Started RCLPY")
-            wei_execution_node = weiExecNode()
-        else:
-            print("RCLPY OK ")
-
-
-def __kill_node():
-<<<<<<< HEAD
-    """stops the execution node
-     Parameters
-        ----------
-        None
-        Returns
-        -------
-        None
-        """
-    
-=======
-    """Placeholder"""
->>>>>>> 9eb0e7c9
-    global wei_execution_node
-    print("killing node")
-    wei_execution_node.destroy_node()
-    rclpy.shutdown()
-
-
-def wei_ros2_service_callback(step: Step, **kwargs):
-<<<<<<< HEAD
-    """Executes a single step from a workflow using a REST messaging framework
-
-        Parameters
-        ----------
-        step : Step
-            A single step from a workflow definition
-
-        Returns
-        -------
-        action_response: StepStatus
-            A status of the step (in theory provides async support with IDLE, RUNNING, but for now is just SUCCEEDED/FAILED)
-        action_msg: str
-            the data or informtaion returned from running the step.
-        action_log: str
-            A record of the exeution of the step
-
-         """
-=======
-    """Placeholder"""
->>>>>>> 9eb0e7c9
-    # assert use_rclpy, "No RCLPY found... Cannot send messages using ROS2"
-    __init_rclpy()
-
-    module: Module = kwargs["step_module"]
-
-    msg = {
-        "node": module.config["ros_node"],
-        "action_handle": step.command,
-        "action_vars": step.args,
-    }
-
-    if kwargs.get("verbose", False):
-        print("\n Callback message:")
-        print(msg)
-        print()
-    action_response = ""
-    action_msg = ""
-    action_log = ""
-    if rclpy: 
-        action_response, action_msg, action_log = wei_execution_node.send_wei_command(
-            msg["node"], msg["action_handle"], msg["action_vars"]
-        )
-        
-        if action_msg and kwargs.get("verbose", False):
-            print(action_msg)
-
-        __kill_node()
-    return action_response, action_msg, action_log
-
-
-def wei_ros2_camera_callback(step: Step, **kwargs):
-    """Placeholder"""
-    try:
-        import rclpy  # noqa
-    except ImportError:
-        print("No RCLPY found... Cannot use ROS2")
-
-    __init_rclpy()
-    module: Module = kwargs["step_module"]
-
-    res = wei_execution_node.capture_image(  # noqa
-        node_name=module.config["ros_node"],
-        image_name=step.args["file_name"],
-        path=step.args["save_location"],
-    )
-    __kill_node()
-    # TODO: process res
-    return (
-        "StepStatus.SUCCEEDED",
-        str({"img_path": step.args["save_location"] + "/" + step.args["file_name"]}),
-        "action_log",
-    )
+"""Handling execution for steps in the RPL-SDL efforts"""
+from rpl_wei.core.data_classes import Module, Step
+
+try:
+    import rclpy
+except ImportError:
+    print("No RCLPY found... Cannot use ROS2")
+    rclpy = None
+
+try:
+    from wei_executor.weiExecutorNode import weiExecNode
+except ImportError:
+    wei_execution_node = None
+
+
+def __init_rclpy():
+    """stops the execution node
+     Parameters
+        ----------
+        None
+        Returns
+        -------
+        None
+        """
+    global wei_execution_node
+
+    if rclpy:  # use_rclpy:
+        if not rclpy.utilities.ok():
+            rclpy.init()
+            print("Started RCLPY")
+            wei_execution_node = weiExecNode()
+        else:
+            print("RCLPY OK ")
+
+
+def __kill_node():
+    """stops the execution node
+     Parameters
+        ----------
+        None
+        Returns
+        -------
+        None
+        """
+    
+    global wei_execution_node
+    print("killing node")
+    wei_execution_node.destroy_node()
+    rclpy.shutdown()
+
+
+def wei_ros2_service_callback(step: Step, **kwargs):
+    """Executes a single step from a workflow using a ROS messaging framework
+
+        Parameters
+        ----------
+        step : Step
+            A single step from a workflow definition
+
+        Returns
+        -------
+        action_response: StepStatus
+            A status of the step (in theory provides async support with IDLE, RUNNING, but for now is just SUCCEEDED/FAILED)
+        action_msg: str
+            the data or informtaion returned from running the step.
+        action_log: str
+            A record of the exeution of the step
+
+         """
+    # assert use_rclpy, "No RCLPY found... Cannot send messages using ROS2"
+    __init_rclpy()
+
+    module: Module = kwargs["step_module"]
+
+    msg = {
+        "node": module.config["ros_node"],
+        "action_handle": step.command,
+        "action_vars": step.args,
+    }
+
+    if kwargs.get("verbose", False):
+        print("\n Callback message:")
+        print(msg)
+        print()
+    action_response = ""
+    action_msg = ""
+    action_log = ""
+    if rclpy: 
+        action_response, action_msg, action_log = wei_execution_node.send_wei_command(
+            msg["node"], msg["action_handle"], msg["action_vars"]
+        )
+        
+        if action_msg and kwargs.get("verbose", False):
+            print(action_msg)
+
+        __kill_node()
+    return action_response, action_msg, action_log
+
+
+def wei_ros2_camera_callback(step: Step, **kwargs):
+    """Placeholder"""
+    try:
+        import rclpy  # noqa
+    except ImportError:
+        print("No RCLPY found... Cannot use ROS2")
+
+    __init_rclpy()
+    module: Module = kwargs["step_module"]
+
+    res = wei_execution_node.capture_image(  # noqa
+        node_name=module.config["ros_node"],
+        image_name=step.args["file_name"],
+        path=step.args["save_location"],
+    )
+    __kill_node()
+    # TODO: process res
+    return (
+        "StepStatus.SUCCEEDED",
+        str({"img_path": step.args["save_location"] + "/" + step.args["file_name"]}),
+        "action_log",
+    )