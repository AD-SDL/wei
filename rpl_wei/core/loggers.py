--- conflicted
+++ resolved
@@ -1,147 +1,142 @@
-
-"""The logging system that helps track events for the system"""
-import logging
-from pathlib import Path
-from typing import Optional
-
-from rpl_wei.core.data_classes import PathLike
-
-
-class WEI_Logger:
-<<<<<<< HEAD
-    """Placeholder"""
-
-=======
-    """The logging system that helps track events for the system"""
->>>>>>> 3880970a
-    @staticmethod
-    def _create_logger(
-        logger_name: str,
-        log_file: Optional[PathLike] = None,
-        level: int = logging.INFO,
-    ):
-        """ Creates a logger that attaches to the given file 
-
-        Parameters
-        ----------
-        logger_name : str
-            The name that will refer to this unique loger
-        log_file: Optional[PathLike]
-            The file that the log will reference
-        level:
-            The output level of the log, INFO, ERROR etc, which describes which what will be logged.
-        Returns
-        -------
-       logger: Logger
-            The logging object with the appropriate handlers
-
-         """
-        if log_file is None:
-            log_file = Path().resolve() / f"{logger_name}.log"
-
-        log_file.parent.mkdir(parents=True, exist_ok=True)
-
-        logger = logging.getLogger(logger_name)
-        formatter = logging.Formatter("%(asctime)s (%(levelname)s): %(message)s")
-        fileHandler = logging.FileHandler(log_file, mode="a+")
-        fileHandler.setFormatter(formatter)
-        streamHandler = logging.StreamHandler()
-        streamHandler.setFormatter(formatter)
-
-        logger.setLevel(level)
-        logger.addHandler(fileHandler)
-        logger.addHandler(streamHandler)
-
-        return logger
-
-    @staticmethod
-    def get_logger(
-        log_name: str,
-        log_dir: Optional[Path] = None,
-        log_level: int = logging.INFO,
-    ) -> logging.Logger:
-        """Finds the existing logger with teh gien name or creates a new one if it doesn't exist
-
-        Parameters
-        ----------
-        logger_name : str
-            The name that will refer to this unique loger
-        log_dir: Optional[PathLike]
-            The path to file that the log will reference
-        level:
-            The output level of the log, INFO, ERROR etc, which describes which what will be logged.
-        Returns
-        -------
-       logger: Logger
-            The logging object with the appropriate handlers
-
-         """
-        if not logging.getLogger(log_name).hasHandlers():
-            logger = WEI_Logger._create_logger(
-                log_name,
-                Path(log_dir) / f"{log_name}.log",
-                log_level,
-            )
-        else:
-            logger = logging.getLogger(log_name)
-            # for handler in logger.handlers:
-            #     logger.removeHandler(handler)
-            # log_file = log_dir / f"{log_name}.log"
-            # log_file.parent.mkdir(parents=True, exist_ok=True)
-            # formatter = logging.Formatter("%(asctime)s (%(levelname)s): %(message)s")
-            # fileHandler = logging.FileHandler(log_file, mode="a+")
-            # fileHandler.setFormatter(formatter)
-            # streamHandler = logging.StreamHandler()
-            # streamHandler.setFormatter(formatter)
-
-            # logger.setLevel(log_level)
-            # logger.addHandler(fileHandler)
-            # logger.addHandler(streamHandler)
-
-        return logger
-
-    @staticmethod
-    def to_json(
-        log_name: str,
-        log_dir: Optional[Path] = None,
-        log_level: int = logging.INFO,
-    ) -> logging.Logger:
-        """ Returns a JSON blob processed from the given logs
-        Parameters
-        ----------
-        logger_name : str
-            The name that will refer to this unique loger
-        log_file: Optional[PathLike]
-            The file that the log will reference
-        level:
-            The output level of the log, INFO, ERROR etc, which describes which what will be logged.
-        Returns
-        -------
-       logger: Logger
-            The logging object with the appropriate handlers
-
-         """
-
-        if not logging.getLogger(log_name).hasHandlers():
-            logger = WEI_Logger._create_logger(
-                log_name,
-                log_dir / f"{log_name}.log",
-                log_level,
-            )
-        else:
-            logger = logging.getLogger(log_name)
-            # for handler in logger.handlers:
-            #     logger.removeHandler(handler)
-            # log_file = log_dir / f"{log_name}.log"
-            # log_file.parent.mkdir(parents=True, exist_ok=True)
-            # formatter = logging.Formatter("%(asctime)s (%(levelname)s): %(message)s")
-            # fileHandler = logging.FileHandler(log_file, mode="a+")
-            # fileHandler.setFormatter(formatter)
-            # streamHandler = logging.StreamHandler()
-            # streamHandler.setFormatter(formatter)
-
-            # logger.setLevel(log_level)
-            # logger.addHandler(fileHandler)
-            # logger.addHandler(streamHandler)
-
-        return logger
+
+"""The logging system that helps track events for the system"""
+import logging
+from pathlib import Path
+from typing import Optional
+
+from rpl_wei.core.data_classes import PathLike
+
+
+class WEI_Logger:
+    """The logging system that helps track events for the system"""
+    @staticmethod
+    def _create_logger(
+        logger_name: str,
+        log_file: Optional[PathLike] = None,
+        level: int = logging.INFO,
+    ):
+        """ Creates a logger that attaches to the given file 
+
+        Parameters
+        ----------
+        logger_name : str
+            The name that will refer to this unique loger
+        log_file: Optional[PathLike]
+            The file that the log will reference
+        level:
+            The output level of the log, INFO, ERROR etc, which describes which what will be logged.
+        Returns
+        -------
+       logger: Logger
+            The logging object with the appropriate handlers
+
+         """
+        if log_file is None:
+            log_file = Path().resolve() / f"{logger_name}.log"
+
+        log_file.parent.mkdir(parents=True, exist_ok=True)
+
+        logger = logging.getLogger(logger_name)
+        formatter = logging.Formatter("%(asctime)s (%(levelname)s): %(message)s")
+        fileHandler = logging.FileHandler(log_file, mode="a+")
+        fileHandler.setFormatter(formatter)
+        streamHandler = logging.StreamHandler()
+        streamHandler.setFormatter(formatter)
+
+        logger.setLevel(level)
+        logger.addHandler(fileHandler)
+        logger.addHandler(streamHandler)
+
+        return logger
+
+    @staticmethod
+    def get_logger(
+        log_name: str,
+        log_dir: Optional[Path] = None,
+        log_level: int = logging.INFO,
+    ) -> logging.Logger:
+        """Finds the existing logger with teh gien name or creates a new one if it doesn't exist
+
+        Parameters
+        ----------
+        logger_name : str
+            The name that will refer to this unique loger
+        log_dir: Optional[PathLike]
+            The path to file that the log will reference
+        level:
+            The output level of the log, INFO, ERROR etc, which describes which what will be logged.
+        Returns
+        -------
+       logger: Logger
+            The logging object with the appropriate handlers
+
+         """
+        if not logging.getLogger(log_name).hasHandlers():
+            logger = WEI_Logger._create_logger(
+                log_name,
+                Path(log_dir) / f"{log_name}.log",
+                log_level,
+            )
+        else:
+            logger = logging.getLogger(log_name)
+            # for handler in logger.handlers:
+            #     logger.removeHandler(handler)
+            # log_file = log_dir / f"{log_name}.log"
+            # log_file.parent.mkdir(parents=True, exist_ok=True)
+            # formatter = logging.Formatter("%(asctime)s (%(levelname)s): %(message)s")
+            # fileHandler = logging.FileHandler(log_file, mode="a+")
+            # fileHandler.setFormatter(formatter)
+            # streamHandler = logging.StreamHandler()
+            # streamHandler.setFormatter(formatter)
+
+            # logger.setLevel(log_level)
+            # logger.addHandler(fileHandler)
+            # logger.addHandler(streamHandler)
+
+        return logger
+
+    @staticmethod
+    def to_json(
+        log_name: str,
+        log_dir: Optional[Path] = None,
+        log_level: int = logging.INFO,
+    ) -> logging.Logger:
+        """ Returns a JSON blob processed from the given logs
+        Parameters
+        ----------
+        logger_name : str
+            The name that will refer to this unique loger
+        log_file: Optional[PathLike]
+            The file that the log will reference
+        level:
+            The output level of the log, INFO, ERROR etc, which describes which what will be logged.
+        Returns
+        -------
+       logger: Logger
+            The logging object with the appropriate handlers
+
+         """
+
+        if not logging.getLogger(log_name).hasHandlers():
+            logger = WEI_Logger._create_logger(
+                log_name,
+                log_dir / f"{log_name}.log",
+                log_level,
+            )
+        else:
+            logger = logging.getLogger(log_name)
+            # for handler in logger.handlers:
+            #     logger.removeHandler(handler)
+            # log_file = log_dir / f"{log_name}.log"
+            # log_file.parent.mkdir(parents=True, exist_ok=True)
+            # formatter = logging.Formatter("%(asctime)s (%(levelname)s): %(message)s")
+            # fileHandler = logging.FileHandler(log_file, mode="a+")
+            # fileHandler.setFormatter(formatter)
+            # streamHandler = logging.StreamHandler()
+            # streamHandler.setFormatter(formatter)
+
+            # logger.setLevel(log_level)
+            # logger.addHandler(fileHandler)
+            # logger.addHandler(streamHandler)
+
+        return logger