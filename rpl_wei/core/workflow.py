--- conflicted
+++ resolved
@@ -1,244 +1,195 @@
-"""The module that initilizes and runs the step by step WEI workflow"""
-import logging
-from pathlib import Path
-from typing import Any, Dict, List, Optional
-
-import ulid
-from devtools import debug
-from pathlib import Path
-
-from rpl_wei.core import DATA_DIR
-from rpl_wei.core.data_classes import Workflow as WorkflowData
-from rpl_wei.core.loggers import WEI_Logger
-from rpl_wei.core.step_executor import StepExecutor
-from rpl_wei.core.validators import ModuleValidator, StepValidator
-from rpl_wei.core.workcell import Workcell
-
-
-class WorkflowRunner:
-    """Initilizes and runs the step by step WEI workflow"""
-
-    def __init__(
-        self,
-        workflow_def: Dict[str, Any],
-        experiment_path: str,
-        run_id: Optional[ulid.ULID] = None,
-        log_level: int = logging.INFO,
-        simulate: bool = False,
-<<<<<<< HEAD
-        workflow_name: str = "",
-=======
-        workflow_name: str = ""
->>>>>>> 3880970a
-    ) -> None:
-        self.workflow = WorkflowData(**workflow_def)
-        self.simulate = simulate
-        # Setup validators
-        self.module_validator = ModuleValidator()
-        self.step_validator = StepValidator()
-
-        # Setup executor
-        self.executor = StepExecutor()
-
-        # Setup runner
-        if run_id:
-            self.run_id = run_id
-        else:
-            self.run_id = ulid.new()
-<<<<<<< HEAD
-        self.log_dir = (
-            Path(experiment_path)
-            / "wei_runs"
-            / (workflow_name + "_" + str(self.run_id))
-        )
-=======
-        self.log_dir = Path(experiment_path) /"wei_runs"/ (workflow_name +"_" + str(self.run_id))
->>>>>>> 3880970a
-        self.result_dir = self.log_dir / "results"
-        self.log_dir.mkdir(parents=True, exist_ok=True)
-        self.result_dir.mkdir(parents=True, exist_ok=True)
-        self.logger = WEI_Logger.get_logger(
-            "runLogger",
-            log_dir=self.log_dir,
-            log_level=log_level,
-        )
-
-    def check_modules(self):
-        """Checks the modules required by the workflow"""
-        for module in self.workflow.modules:
-            self.module_validator.check_module(module=module)
-
-    def check_flowdef(self):
-        """Checks the actions provided by the workflow"""
-        for step in self.workflow.flowdef:
-            self.step_validator.check_step(step=step)
-
-    def init_flow(
-        self,
-        workcell: Workcell,
-        callbacks: Optional[List[Any]] = None,
-        payload: Optional[Dict[str, Any]] = None,
-        simulate: bool = False,
-    ) -> Dict[str, Any]:
-        """Pulls the workcell and builds a list of dictionary steps to be executed
-
-        Parameters
-        ----------
-        workcell : Workcell
-           The Workcell data file loaded in from the workcell yaml file
-
-        payload: Dict
-            The input to the workflow
-
-        simulate: bool
-            Whether or not to use real robots
-
-        Returns
-        -------
-        steps: List[Dict]
-           a list of steps and the metadata relevant to execute them"""
-        # TODO: configure the exceptions in such a way that they get thrown here, will be client job to handle these for now
-
-        # Start executing the steps
-        steps = []
-        for step in self.workflow.flowdef:
-            # get module information from workcell file
-            step_module = workcell.find_step_module(step.module)
-            if not step_module:
-                raise ValueError(
-                    f"No module found for step module: {step.module}, in step: {step}"
-                )
-
-            # replace position names with actual positions
-            if isinstance(step.args, dict) and len(step.args) > 0:
-<<<<<<< HEAD
-                if step.module in workcell.locations.keys():
-                    for key, value in step.args.items():
-                        # if hasattr(value, "__contains__") and "positions" in value:
-                        if value in workcell.locations[step.module].keys():
-                            step.args[key] = workcell.locations[step.module][value]
-=======
-                for key, value in step.args.items():
-                    if hasattr(value, "__contains__") and "positions" in value:
-                        module_name = value.split(".")[0]
-                        module = workcell.find_step_module(module_name)
-
-                        if not module:
-                            raise ValueError(
-                                f"Module positon not found for module '{module_name}' and identifier '{value}'"
-                            )
-                        if simulate:
-                            module.type = "simulate_callback"
-                        else:
-                            location_varname = value.split(".")[-1]
-                            assert (
-                                location_varname in module.positions
-                            ), f"Position {location_varname} not found"
-                            location = module.positions[location_varname]
-                            step.args[key] = location
->>>>>>> 3880970a
-
-            # Inject the payload
-            if isinstance(payload, dict):
-                if not isinstance(step.args, dict) or len(step.args) == 0:
-                    continue
-                # TODO check if you can see the attr of this class and match them with vars in the yaml
-                (arg_keys, arg_values) = zip(*step.args.items())
-                for key, value in payload.items():
-                    # Covers naming issues when referring to namespace from yaml file
-                    if "payload." not in key:
-                        key = f"payload.{key}"
-                    if key in arg_values:
-                        idx = arg_values.index(key)
-                        step_arg_key = arg_keys[idx]
-                        step.args[step_arg_key] = value
-
-                # TODO remove once there is a better result_dir injection method
-                # WARNING WILL FAIL IF `local_run_results` IN ARGS MORE THAN ONCE
-                if "local_run_results" in arg_values:
-                    idx = arg_values.index("local_run_results")
-                    step_arg_key = arg_keys[idx]
-                    step.args[step_arg_key] = str(self.result_dir)
-
-            # execute the step
-            arg_dict = {
-                "step": step,
-                "step_module": step_module,
-                "logger": self.logger,
-                "callbacks": callbacks,
-                "simulate": simulate,
-            }
-            steps.append(arg_dict)
-        return steps
-
-    def run_flow(
-        self,
-        workcell: Workcell,
-        callbacks: Optional[Dict[str, Any]] = None,
-        payload: Optional[Dict[str, Any]] = None,
-        simulate: bool = False,
-    ) -> Dict[str, Any]:
-<<<<<<< HEAD
-        """Runs through the steps of the workflow and sends the necessary
-
-         Parameters
-         ----------
-         workcell : Workcell
-            The Workcell data file loaded in from the workcell yaml file
-
-         payload: bool
-             The input to the workflow
-
-         simulate: bool
-             Whether or not to use real robots
-
-         Returns
-         -------
-        response: Dict
-            The result of running the workflow, including the log directory, the run_id the payload and the hist, which is the list of steps and their individual results"""
-=======
-        """Runs through the steps of the workflow and sends the necessary 
-
-        Parameters
-        ----------
-        workcell : Workcell
-           The Workcell data file loaded in from the workcell yaml file
-
-        payload: bool
-            The input to the workflow
-
-        simulate: bool
-            Whether or not to use real robots
-
-        Returns
-        -------
-       response: Dict
-           The result of running the workflow, including the log directory, the run_id the payload and the hist, which is the list of steps and their individual results"""
->>>>>>> 3880970a
-        # TODO: configure the exceptions in such a way that they get thrown here, will be client job to handle these for now
-
-        # TODO: configure the exceptions in such a way that they get thrown here, will be client job to handle these for now
-        # Start executing the steps
-        hist = {}
-        steps = self.init_flow(workcell, callbacks, payload=payload, simulate=simulate)
-        for step in steps:
-            action_response, action_msg, action_log = self.executor.execute_step(**step)
-            hist[step["step"].name] = {
-                "action_response": str(action_response),
-                "action_msg": str(action_msg),
-                "action_log": str(action_log),
-            }
-        return {
-            "run_dir": str(self.log_dir),
-            "run_id": str(self.run_id),
-            "payload": payload,
-            "hist": hist,
-        }
-
-    def print_flow(self):
-        """Prints the workflow dataclass, for debugging"""
-        debug(self.workflow)
-
-    def print_workcell(self):
-        """Print the workcell datacall, for debugging"""
-        debug(self.workcell)
+"""The module that initilizes and runs the step by step WEI workflow"""
+import logging
+from pathlib import Path
+from typing import Any, Dict, List, Optional
+
+import ulid
+from devtools import debug
+from pathlib import Path
+
+from rpl_wei.core import DATA_DIR
+from rpl_wei.core.data_classes import Workflow as WorkflowData
+from rpl_wei.core.loggers import WEI_Logger
+from rpl_wei.core.step_executor import StepExecutor
+from rpl_wei.core.validators import ModuleValidator, StepValidator
+from rpl_wei.core.workcell import Workcell
+
+
+class WorkflowRunner:
+    """Initilizes and runs the step by step WEI workflow"""
+
+    def __init__(
+        self,
+        workflow_def: Dict[str, Any],
+        experiment_path: str,
+        run_id: Optional[ulid.ULID] = None,
+        log_level: int = logging.INFO,
+        simulate: bool = False,
+        workflow_name: str = "",
+    ) -> None:
+        self.workflow = WorkflowData(**workflow_def)
+        self.simulate = simulate
+        # Setup validators
+        self.module_validator = ModuleValidator()
+        self.step_validator = StepValidator()
+
+        # Setup executor
+        self.executor = StepExecutor()
+
+        # Setup runner
+        if run_id:
+            self.run_id = run_id
+        else:
+            self.run_id = ulid.new()
+        self.log_dir = (
+            Path(experiment_path)
+            / "wei_runs"
+            / (workflow_name + "_" + str(self.run_id))
+        )
+        self.result_dir = self.log_dir / "results"
+        self.log_dir.mkdir(parents=True, exist_ok=True)
+        self.result_dir.mkdir(parents=True, exist_ok=True)
+        self.logger = WEI_Logger.get_logger(
+            "runLogger",
+            log_dir=self.log_dir,
+            log_level=log_level,
+        )
+
+    def check_modules(self):
+        """Checks the modules required by the workflow"""
+        for module in self.workflow.modules:
+            self.module_validator.check_module(module=module)
+
+    def check_flowdef(self):
+        """Checks the actions provided by the workflow"""
+        for step in self.workflow.flowdef:
+            self.step_validator.check_step(step=step)
+
+    def init_flow(
+        self,
+        workcell: Workcell,
+        callbacks: Optional[List[Any]] = None,
+        payload: Optional[Dict[str, Any]] = None,
+        simulate: bool = False,
+    ) -> Dict[str, Any]:
+        """Pulls the workcell and builds a list of dictionary steps to be executed
+
+        Parameters
+        ----------
+        workcell : Workcell
+           The Workcell data file loaded in from the workcell yaml file
+
+        payload: Dict
+            The input to the workflow
+
+        simulate: bool
+            Whether or not to use real robots
+
+        Returns
+        -------
+        steps: List[Dict]
+           a list of steps and the metadata relevant to execute them"""
+        # TODO: configure the exceptions in such a way that they get thrown here, will be client job to handle these for now
+
+        # Start executing the steps
+        steps = []
+        for step in self.workflow.flowdef:
+            # get module information from workcell file
+            step_module = workcell.find_step_module(step.module)
+            if not step_module:
+                raise ValueError(
+                    f"No module found for step module: {step.module}, in step: {step}"
+                )
+
+            # replace position names with actual positions
+            if isinstance(step.args, dict) and len(step.args) > 0:
+                if step.module in workcell.locations.keys():
+                    for key, value in step.args.items():
+                        # if hasattr(value, "__contains__") and "positions" in value:
+                        if value in workcell.locations[step.module].keys():
+                            step.args[key] = workcell.locations[step.module][value]
+
+            # Inject the payload
+            if isinstance(payload, dict):
+                if not isinstance(step.args, dict) or len(step.args) == 0:
+                    continue
+                # TODO check if you can see the attr of this class and match them with vars in the yaml
+                (arg_keys, arg_values) = zip(*step.args.items())
+                for key, value in payload.items():
+                    # Covers naming issues when referring to namespace from yaml file
+                    if "payload." not in key:
+                        key = f"payload.{key}"
+                    if key in arg_values:
+                        idx = arg_values.index(key)
+                        step_arg_key = arg_keys[idx]
+                        step.args[step_arg_key] = value
+
+                # TODO remove once there is a better result_dir injection method
+                # WARNING WILL FAIL IF `local_run_results` IN ARGS MORE THAN ONCE
+                if "local_run_results" in arg_values:
+                    idx = arg_values.index("local_run_results")
+                    step_arg_key = arg_keys[idx]
+                    step.args[step_arg_key] = str(self.result_dir)
+
+            # execute the step
+            arg_dict = {
+                "step": step,
+                "step_module": step_module,
+                "logger": self.logger,
+                "callbacks": callbacks,
+                "simulate": simulate,
+            }
+            steps.append(arg_dict)
+        return steps
+
+    def run_flow(
+        self,
+        workcell: Workcell,
+        callbacks: Optional[Dict[str, Any]] = None,
+        payload: Optional[Dict[str, Any]] = None,
+        simulate: bool = False,
+    ) -> Dict[str, Any]:
+        """Runs through the steps of the workflow and sends the necessary
+
+         Parameters
+         ----------
+         workcell : Workcell
+            The Workcell data file loaded in from the workcell yaml file
+
+         payload: bool
+             The input to the workflow
+
+         simulate: bool
+             Whether or not to use real robots
+
+         Returns
+         -------
+        response: Dict
+            The result of running the workflow, including the log directory, the run_id the payload and the hist, which is the list of steps and their individual results"""
+        # TODO: configure the exceptions in such a way that they get thrown here, will be client job to handle these for now
+
+        # TODO: configure the exceptions in such a way that they get thrown here, will be client job to handle these for now
+        # Start executing the steps
+        hist = {}
+        steps = self.init_flow(workcell, callbacks, payload=payload, simulate=simulate)
+        for step in steps:
+            action_response, action_msg, action_log = self.executor.execute_step(**step)
+            hist[step["step"].name] = {
+                "action_response": str(action_response),
+                "action_msg": str(action_msg),
+                "action_log": str(action_log),
+            }
+        return {
+            "run_dir": str(self.log_dir),
+            "run_id": str(self.run_id),
+            "payload": payload,
+            "hist": hist,
+        }
+
+    def print_flow(self):
+        """Prints the workflow dataclass, for debugging"""
+        debug(self.workflow)
+
+    def print_workcell(self):
+        """Print the workcell datacall, for debugging"""
+        debug(self.workcell)