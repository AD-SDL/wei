"""Handling execution for steps in the RPL-SDL efforts"""
import json

import requests

from rpl_wei.core.data_classes import Module, Step


def wei_rest_callback(step: Step, **kwargs):
    """Executes a single step from a workflow using a REST messaging framework

    Parameters
    ----------
    step : Step
        A single step from a workflow definition

    Returns
    -------
    action_response: StepStatus
        A status of the step (in theory provides async support with IDLE, RUNNING, but for now is just SUCCEEDED/FAILED)
    action_msg: str
        the data or informtaion returned from running the step.
    action_log: str
        A record of the exeution of the step

    """
    module: Module = kwargs["step_module"]
    base_url = module.config["url"]
    url = base_url + "/action"  # step.args["endpoint"]
    headers = {}

<<<<<<< HEAD
    # with open(module.config["auth"]) as f:
    #     headers = {
    #         "accept": "application/json",
    #         "Authorization": f.read().strip(),
    #         "Accept-Language": "en_US",
    #     }
    payload = {}
    if "payload" in step.args:
        payload = step.args["payload"]
    rest_response = requests.post(
        url,
        headers=headers,
        params={"action_handle": step.command, "action_vars": json.dumps(step.args)},
=======
    rest_response = requests.post(
        url,
        headers=headers,
        params={"action_handle": step.action, "action_vars": json.dumps(step.args)},
>>>>>>> 03fccce3
    ).json()
    action_response = rest_response["action_response"]
    action_msg = rest_response["action_msg"]
    action_log = rest_response["action_log"]
<<<<<<< HEAD
    # TODO: assert all of the above. deal with edge cases?
=======

>>>>>>> 03fccce3
    return action_response, action_msg, action_log
<|MERGE_RESOLUTION|>--- conflicted
+++ resolved
@@ -1,61 +1,41 @@
-"""Handling execution for steps in the RPL-SDL efforts"""
-import json
-
-import requests
-
-from rpl_wei.core.data_classes import Module, Step
-
-
-def wei_rest_callback(step: Step, **kwargs):
-    """Executes a single step from a workflow using a REST messaging framework
-
-    Parameters
-    ----------
-    step : Step
-        A single step from a workflow definition
-
-    Returns
-    -------
-    action_response: StepStatus
-        A status of the step (in theory provides async support with IDLE, RUNNING, but for now is just SUCCEEDED/FAILED)
-    action_msg: str
-        the data or informtaion returned from running the step.
-    action_log: str
-        A record of the exeution of the step
-
-    """
-    module: Module = kwargs["step_module"]
-    base_url = module.config["url"]
-    url = base_url + "/action"  # step.args["endpoint"]
-    headers = {}
-
-<<<<<<< HEAD
-    # with open(module.config["auth"]) as f:
-    #     headers = {
-    #         "accept": "application/json",
-    #         "Authorization": f.read().strip(),
-    #         "Accept-Language": "en_US",
-    #     }
-    payload = {}
-    if "payload" in step.args:
-        payload = step.args["payload"]
-    rest_response = requests.post(
-        url,
-        headers=headers,
-        params={"action_handle": step.command, "action_vars": json.dumps(step.args)},
-=======
-    rest_response = requests.post(
-        url,
-        headers=headers,
-        params={"action_handle": step.action, "action_vars": json.dumps(step.args)},
->>>>>>> 03fccce3
-    ).json()
-    action_response = rest_response["action_response"]
-    action_msg = rest_response["action_msg"]
-    action_log = rest_response["action_log"]
-<<<<<<< HEAD
-    # TODO: assert all of the above. deal with edge cases?
-=======
-
->>>>>>> 03fccce3
-    return action_response, action_msg, action_log
+"""Handling execution for steps in the RPL-SDL efforts"""
+import json
+
+import requests
+
+from rpl_wei.core.data_classes import Module, Step
+
+
+def wei_rest_callback(step: Step, **kwargs):
+    """Executes a single step from a workflow using a REST messaging framework
+
+    Parameters
+    ----------
+    step : Step
+        A single step from a workflow definition
+
+    Returns
+    -------
+    action_response: StepStatus
+        A status of the step (in theory provides async support with IDLE, RUNNING, but for now is just SUCCEEDED/FAILED)
+    action_msg: str
+        the data or informtaion returned from running the step.
+    action_log: str
+        A record of the exeution of the step
+
+    """
+    module: Module = kwargs["step_module"]
+    base_url = module.config["url"]
+    url = base_url + "/action"  # step.args["endpoint"]
+    headers = {}
+
+    rest_response = requests.post(
+        url,
+        headers=headers,
+        params={"action_handle": step.action, "action_vars": json.dumps(step.args)},
+    ).json()
+    action_response = rest_response["action_response"]
+    action_msg = rest_response["action_msg"]
+    action_log = rest_response["action_log"]
+
+    return action_response, action_msg, action_log