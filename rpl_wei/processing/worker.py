import json
import time
from typing import Optional, Union

import ulid
import yaml
from redis import Redis
from rq import Queue

from rpl_wei.core import DATA_DIR
from rpl_wei.core.loggers import WEI_Logger
from rpl_wei.core.workcell import Workcell
from rpl_wei.core.workflow import WorkflowRunner

# TODO figure out logging for tasks, and how to propogate them back to the client
# TODO error handling for tasks, how to propogate back to client, and retry for specific types of errors

redis_conn = Redis()
task_queue = Queue(connection=redis_conn)

"""
Things to do in worker:

1. create a workcell object from the workcell yaml file
3. run validation steps on modules and resources (not yet implemented)
4. run the workflow with the payload
5. cleanup? log results?
"""


def run_workflow_task(
    experiment_id,
    workflow_def,
    parsed_payload,
    workcell_def,
    silent,
    job_id: Optional[Union[ulid.ULID, str]] = None,
    simulate: bool = False,
):
    job_id = ulid.from_str(job_id) if isinstance(job_id, str) else job_id
    workcell = Workcell(workcell_def)
    workflow_runner = WorkflowRunner(
        yaml.safe_load(workflow_def),
        experiment_id=experiment_id,
        run_id=job_id,
        silent=silent,
    )

    # Run validation
    workflow_runner.check_flowdef()
    workflow_runner.check_modules()
    log_dir = DATA_DIR / "runs" / experiment_id
    exp_log = WEI_Logger.get_logger("log_" + str(experiment_id), log_dir)

    # Run workflow
<<<<<<< HEAD
    result_payload = workflow_runner.run_flow(
        workcell, payload=parsed_payload, simulate=simulate
    )
    if simulate:
        time.sleep(5)
=======
    exp_log.info(
        "WEI:WORKFLOW:RUN: "
        + str(workflow_runner.workflow.metadata.name)
        + ", RUN ID: "
        + str(job_id)
    )
    result_payload = workflow_runner.run_flow(workcell, payload=parsed_payload)
    exp_log.info(
        "WEI:WORKFLOW:COMPLETE: "
        + str(workflow_runner.workflow.metadata.name)
        + ",  RUN ID: "
        + str(job_id)
    )
    time.sleep(5)
>>>>>>> 01f0abbc

    print(f"Result payload:\t{json.dumps(result_payload)}")

    return result_payload


if __name__ == "__main__":
    from rq import Worker

    # Start the RQ worker
    worker = Worker(
        [task_queue], connection=task_queue.connection, name="workflow_runner"
    )
    worker.work()<|MERGE_RESOLUTION|>--- conflicted
+++ resolved
@@ -53,29 +53,24 @@
     exp_log = WEI_Logger.get_logger("log_" + str(experiment_id), log_dir)
 
     # Run workflow
-<<<<<<< HEAD
-    result_payload = workflow_runner.run_flow(
-        workcell, payload=parsed_payload, simulate=simulate
-    )
-    if simulate:
-        time.sleep(5)
-=======
+
     exp_log.info(
         "WEI:WORKFLOW:RUN: "
         + str(workflow_runner.workflow.metadata.name)
         + ", RUN ID: "
         + str(job_id)
     )
-    result_payload = workflow_runner.run_flow(workcell, payload=parsed_payload)
+    result_payload = workflow_runner.run_flow(
+        workcell, payload=parsed_payload, simulate=simulate
+    )
+    if simulate:
+        time.sleep(5)
     exp_log.info(
         "WEI:WORKFLOW:COMPLETE: "
         + str(workflow_runner.workflow.metadata.name)
         + ",  RUN ID: "
         + str(job_id)
     )
-    time.sleep(5)
->>>>>>> 01f0abbc
-
     print(f"Result payload:\t{json.dumps(result_payload)}")
 
     return result_payload
