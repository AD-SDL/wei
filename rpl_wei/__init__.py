<<<<<<< HEAD
__version__ = 0.2

"""A system for orchestrating the actions of multiple robots and scientific intruments to autonomosly perform generalized experiments"""
=======
__version__ = 0.2


>>>>>>> 9eb0e7c9
from rpl_wei.exp_app import Experiment<|MERGE_RESOLUTION|>--- conflicted
+++ resolved
@@ -1,10 +1,4 @@
-<<<<<<< HEAD
 __version__ = 0.2
 
 """A system for orchestrating the actions of multiple robots and scientific intruments to autonomosly perform generalized experiments"""
-=======
-__version__ = 0.2
-
-
->>>>>>> 9eb0e7c9
 from rpl_wei.exp_app import Experiment