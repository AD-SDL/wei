--- conflicted
+++ resolved
@@ -14,15 +14,7 @@
 
     if not rclpy.utilities.ok():
         rclpy.init()
-<<<<<<< HEAD
         print('Restarted RCLPY')
-=======
-
-    print(rclpy.utilities.ok())
-    try:
-        from wei_executor.weiExecutorNode import weiExecNode
-
->>>>>>> 4a5698fc
         wei_execution_node = weiExecNode()
     else:
         print('RCLPY OK ')
