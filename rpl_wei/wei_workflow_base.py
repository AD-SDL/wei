"""Abstraction of a singular workflow. Wei client interacts with this to run workflows"""
import logging
from datetime import datetime
from pathlib import Path
from typing import Any, Dict, List, Optional

from devtools import debug

from rpl_wei.data_classes import Module, WorkCell, Workflow
from rpl_wei.validators import ModuleValidator, StepValidator
<<<<<<< HEAD
from threading import Thread
=======
from rpl_wei.executors import StepExecutor
from rpl_wei.loggers import WEI_Logger

>>>>>>> 8fcbdae7

class WF_Client:
    """Class for interacting with a specific workflow"""

    def __init__(
        self,
        wf_config: Path,
        wc_config: Optional[Path] = None,
        log_dir: Optional[Path] = None,
        workflow_log_level: int = logging.INFO,
    ):
        """Initialize a workflow client

        Parameters
        ----------
        wc_config_file : Pathlike
            The workflow config path
        """

        self.workflow = Workflow.from_yaml(wf_config)
        self.run_id = self.workflow.id
        self.modules = self.workflow.modules
        self.flowdef = self.workflow.flowdef
        self.log_dir = log_dir
        self.workflow_log_level = workflow_log_level

        if wc_config:
            wc_config = wc_config.expanduser().resolve()
            # if relative path used, resolve
            if not self.workflow.workcell.is_absolute():
                self.workflow.workcell = (
                    (wf_config.parent / self.workflow.workcell).expanduser().resolve()
                )

            # TODO: Add flow_id and flow_name to self

            # match the wc_config and workflow.workcell files, make sure they are the same
            if not self.workflow.workcell.samefile(wc_config):
                raise ValueError(
                    f"Workcell file from workcell ({self.workflow.workcell}) is not the same file as the workcell from WEI ({wc_config})"
                )
        else:
            if not self.workflow.workcell.is_absolute():
                self.workflow.workcell = (
                    (wf_config.parent / self.workflow.workcell).expanduser().resolve()
                )
        self.workcell = WorkCell.from_yaml(self.workflow.workcell)

        # cache filenames for globus
        self.wf_file = wf_config
        self.wc_file = self.workflow.workcell

        # Setup validators
        self.module_validator = ModuleValidator()
        self.step_validator = StepValidator()

        # Setup executor
        self.executor = StepExecutor()

<<<<<<< HEAD
    def setup_logs(self):
        # Setup loggers and results
        timestamp = datetime.now().strftime("%Y%m%d-%H%m%s")
        run_log_dir = self.log_dir / f"run-{timestamp}"
        run_log_dir.mkdir(exist_ok=True, parents=True)
        self.log_dir = self.log_dir
        self.run_log_dir = run_log_dir
        self.result_dir = self.run_log_dir / "results"
        self.result_dir.mkdir(exist_ok=True, parents=True)

        self._setup_logger(
            "runLogger",
            run_log_dir / "runlog.log",
            level=self.workflow_log_level,
        )

        self.run_logger = self._get_logger("runLogger")

    def _setup_logger(
        self, logger_name: str, log_file: PathLike, level: int = logging.INFO
    ):
        logger = logging.getLogger(logger_name)
        formatter = logging.Formatter("%(asctime)s (%(levelname)s): %(message)s")
        fileHandler = logging.FileHandler(log_file, mode="a+")
        fileHandler.setFormatter(formatter)
        streamHandler = logging.StreamHandler()
        streamHandler.setFormatter(formatter)

        logger.setLevel(level)
        logger.addHandler(fileHandler)
        logger.addHandler(streamHandler)

    def _get_logger(self, log_name: str) -> logging.Logger:
        return logging.getLogger(log_name)

=======
>>>>>>> 8fcbdae7
    def check_modules(self):
        """Checks the modules required by the workflow"""
        for module in self.modules:
            self.module_validator.check_module(module=module)

    def check_flowdef(self):
        """Checks the actions provided by the workflow"""
        for step in self.flowdef:
            self.step_validator.check_step(step=step)

    def run_flow(
        self,
        callbacks: Optional[List[Any]] = None,
        payload: Optional[Dict[str, Any]] = None,
    ) -> Dict[str, Any]:
        """Executes the flowdef commmands"""
        # Setup run_id
        run_id = datetime.now().strftime("%Y%m%d_%H%M%S")
        log_dir = self.log_dir / run_id
        run_logger = WEI_Logger.get_logger(
            "runLogger",
            log_dir=log_dir,
            log_level=self.workflow_log_level,
        )

        # Start executing the steps
        for step in self.flowdef:
            # get module information from workcell file
            step_module = self._find_step_module(step.module)
            if not step_module:
                raise ValueError(
                    f"No module found for step module: {step.module}, in step: {step}"
                )

            # replace position names with actual positions
            if isinstance(step.args, dict) and len(step.args) > 0:
                for key, value in step.args.items():
                    if hasattr(value, "__contains__") and "positions" in value:
                        module_name = value.split(".")[0]
                        module = self._find_step_module(module_name)

                        if not module:
                            raise ValueError(
                                f"Module positon not found for module '{module_name}' and identifier '{value}'"
                            )

                        location_varname = value.split(".")[-1]
                        assert (
                            location_varname in module.positions
                        ), f"Position {location_varname} not found"
                        location = module.positions[location_varname]

                        step.args[key] = location

            # Inject the payload
            if isinstance(payload, dict):
                if not isinstance(step.args, dict) or len(step.args) == 0:
                    continue
                # TODO check if you can see the attr of this class and match them with vars in the yaml
                (arg_keys, arg_values) = zip(*step.args.items())
                for key, value in payload.items():
                    # Covers naming issues when referring to namespace from yaml file
                    if "payload." not in key:
                        key = f"payload.{key}"
                    if key in arg_values:
                        idx = arg_values.index(key)
                        step_arg_key = arg_keys[idx]
                        step.args[step_arg_key] = value

                # TODO remove once there is a better result_dir injection method
                # WARNING WILL FAIL IF `local_run_results` IN ARGS MORE THAN ONCE
                if "local_run_results" in arg_values:
                    idx = arg_values.index("local_run_results")
                    step_arg_key = arg_keys[idx]
                    step.args[step_arg_key] = str(self.result_dir)

            # execute the step
<<<<<<< HEAD
            self.run_logger.info(f"Payload for step {step.name}: {payload}")
            step_thread = Thread(
                target=self.executor.execute_step, 
                kwargs={
                    'step':step, 
                    'step_module':step_module, 
                    'logger':self.run_logger, 
                    'callbacks':callbacks}
            )
            step_thread.start()
            step_thread.join()
        return {"run_dir": self.run_log_dir}
=======
            run_logger.info(f"Payload for step {step.name}: {payload}")
            self.executor.execute_step(
                step, step_module, logger=run_logger, callbacks=callbacks
            )
        return {"run_dir": log_dir, "run_id": run_id}
>>>>>>> 8fcbdae7

    def _find_step_module(self, step_module: str) -> Optional[Module]:

        for module in self.workcell.modules:
            module_name = module.name
            if module_name == step_module:
                return module

        return None

    def print_flow(self):
        """Prints the workflow dataclass, for debugging"""
        debug(self.workflow)

    def print_workcell(self):
        """Print the workcell datacall, for debugging"""
        debug(self.workcell)<|MERGE_RESOLUTION|>--- conflicted
+++ resolved
@@ -8,13 +8,11 @@
 
 from rpl_wei.data_classes import Module, WorkCell, Workflow
 from rpl_wei.validators import ModuleValidator, StepValidator
-<<<<<<< HEAD
+
 from threading import Thread
-=======
 from rpl_wei.executors import StepExecutor
 from rpl_wei.loggers import WEI_Logger
 
->>>>>>> 8fcbdae7
 
 class WF_Client:
     """Class for interacting with a specific workflow"""
@@ -74,44 +72,6 @@
         # Setup executor
         self.executor = StepExecutor()
 
-<<<<<<< HEAD
-    def setup_logs(self):
-        # Setup loggers and results
-        timestamp = datetime.now().strftime("%Y%m%d-%H%m%s")
-        run_log_dir = self.log_dir / f"run-{timestamp}"
-        run_log_dir.mkdir(exist_ok=True, parents=True)
-        self.log_dir = self.log_dir
-        self.run_log_dir = run_log_dir
-        self.result_dir = self.run_log_dir / "results"
-        self.result_dir.mkdir(exist_ok=True, parents=True)
-
-        self._setup_logger(
-            "runLogger",
-            run_log_dir / "runlog.log",
-            level=self.workflow_log_level,
-        )
-
-        self.run_logger = self._get_logger("runLogger")
-
-    def _setup_logger(
-        self, logger_name: str, log_file: PathLike, level: int = logging.INFO
-    ):
-        logger = logging.getLogger(logger_name)
-        formatter = logging.Formatter("%(asctime)s (%(levelname)s): %(message)s")
-        fileHandler = logging.FileHandler(log_file, mode="a+")
-        fileHandler.setFormatter(formatter)
-        streamHandler = logging.StreamHandler()
-        streamHandler.setFormatter(formatter)
-
-        logger.setLevel(level)
-        logger.addHandler(fileHandler)
-        logger.addHandler(streamHandler)
-
-    def _get_logger(self, log_name: str) -> logging.Logger:
-        return logging.getLogger(log_name)
-
-=======
->>>>>>> 8fcbdae7
     def check_modules(self):
         """Checks the modules required by the workflow"""
         for module in self.modules:
@@ -189,7 +149,6 @@
                     step.args[step_arg_key] = str(self.result_dir)
 
             # execute the step
-<<<<<<< HEAD
             self.run_logger.info(f"Payload for step {step.name}: {payload}")
             step_thread = Thread(
                 target=self.executor.execute_step, 
@@ -201,14 +160,7 @@
             )
             step_thread.start()
             step_thread.join()
-        return {"run_dir": self.run_log_dir}
-=======
-            run_logger.info(f"Payload for step {step.name}: {payload}")
-            self.executor.execute_step(
-                step, step_module, logger=run_logger, callbacks=callbacks
-            )
         return {"run_dir": log_dir, "run_id": run_id}
->>>>>>> 8fcbdae7
 
     def _find_step_module(self, step_module: str) -> Optional[Module]:
 
