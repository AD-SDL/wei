[project]
name = "ad_sdl.wei"
version = "0.5.4"
description = "The Rapid Prototyping Laboratory's Workflow Execution Interface."
authors = [
    {name = "Rafael Vescovi", email = "ravescovi@anl.gov"},
    {name = "Tobias Ginsburg", email = "tginsburg@anl.gov"},
    {name = "Ryan D. Lewis", email = "ryan.lewis@anl.gov"},
    {name = "Casey Stone", email = "cstone@anl.gov"},
    {name = "Doga Ozgulbas", email = "dozgulbas@anl.gov"},
    {name = "Kyle Hippe", email = "khippe@anl.gov"},
]
requires-python = ">=3.8.1"
readme = "README.md"
license = {text = "MIT"}
dependencies = [
    'devtools>=0.12',
<<<<<<< HEAD
    'fastapi>=0.103',
    'lupa>=2.0',
    'pottery>=3.0.0',
    'pydantic>=2.4',
    'python-multipart>=0.0.6',
    'PyYAML>=6.0',
    'pyzmq>=25.1.1',
    'redis>=4.2.2',
    'requests>=2.31.0',
    'ulid-py>=1.1.0',
    'uvicorn>=0.21',
    "httpx<0.26",
    "urllib3<2",
    "diaspora_event_sdk[kafka-python]>=0.1.2",
=======
    'fastapi>=0.103, <0.104',
    'pottery>=3.0.0, <3.1',
    'pydantic>=2.4, <2.5',
    'python-multipart>=0.0.6, <0.0.7',
    'PyYAML>=6.0, <6.1',
    'redis>=4.2.2, <4.3',
    'requests>=2.31.0, <2.32',
    'ulid-py>=1.1.0, <1.2',
    'uvicorn>=0.21, <0.22',
>>>>>>> 8976d4e0
]

[project.optional-dependencies]
dev = [
    "build",
    "mypy",
    "pre-commit",
    "pytest>=7.4.4",
    "ruff",
    "types-aiofiles",
    "types-jwt",
    "types-orjson",
    "types-python-dateutil",
    "types-PyYAML",
    "types-redis",
    "types-requests",
    "types-ujson",
]
docs = [
    "autodoc-pydantic",
    "sphinx",
    "sphinx-rtd-theme",
]
zmq = [
    'pyzmq>=25.1.1, <26',
]
diaspora = [
    "urllib3<2",
    "diaspora_event_sdk[kafka-python]>=0.1.2"
]

[project.urls]
Homepage = "https://github.com/AD-SDL/wei"
Downloads = "https://github.com/AD-SDL/wei/archive/refs/tags/0.5.1.tar.gz"

######################
# Build Info + Tools #
######################

[build-system]
requires = ["setuptools", "wheel"]
build-backend = "setuptools.build_meta"


[tool.setuptools.packages.find]
where = ["."]
include = ["wei*"]
exclude = ["*tests*"]

#####################
# Development Tools #
#####################

[tool.ruff]
# https://docs.astral.sh/ruff/configuration/

# Exclude a variety of commonly ignored directories.
exclude = [
    ".bzr",
    ".direnv",
    ".eggs",
    ".git",
    ".git-rewrite",
    ".hg",
    ".mypy_cache",
    ".nox",
    ".pants.d",
    ".pytype",
    ".ruff_cache",
    ".svn",
    ".tox",
    ".venv",
    "__pypackages__",
    "_build",
    "buck-out",
    "build",
    "dist",
    "node_modules",
    "venv",
    "docs",
]

# Same as Black.
line-length = 88
indent-width = 4

# Assume Python 3.8
target-version = "py38"

[tool.ruff.lint]
# Enable Pyflakes (`F`) and a subset of the pycodestyle (`E`)  codes by default.
select = [
    # pycodestyle
    "E",
    # Pyflakes
    "F",
    # pyupgrade
    # "UP",
    # flake8-bugbear
    "B",
    # flake8-simplify
    # "SIM",
    # isort
    "I",
    # Warning
    "W",
    # pydocstyle
    "D100", "D101", "D102", "D103", "D104", "D105", "D106", "D107",
    # ruff
    # "RUF"
]
ignore = [
    "E501" # Line too long
]

# Allow fix for all enabled rules (when `--fix`) is provided.
fixable = ["ALL"]
unfixable = []

# Allow unused variables when underscore-prefixed.
dummy-variable-rgx = "^(_+|(_+[a-zA-Z0-9_]*[a-zA-Z0-9]+?))$"

[tool.ruff.format]
# Like Black, use double quotes for strings.
quote-style = "double"

# Like Black, indent with spaces, rather than tabs.
indent-style = "space"

# Like Black, respect magic trailing commas.
skip-magic-trailing-comma = false

# Like Black, automatically detect the appropriate line ending.
line-ending = "auto"

[tool.pytest.ini_options]
# https://docs.pytest.org/en/stable/customize.html
addopts = "-x --ignore-glob=**/test_module/*"
junit_family="xunit1"
filterwarnings = [
    "ignore::DeprecationWarning",
    "ignore::pottery.exceptions.InefficientAccessWarning",
]

[tool.mypy]
# https://mypy.readthedocs.io/en/stable/config_file.html#using-a-pyproject-toml
show_error_codes = true
check_untyped_defs = true
follow_imports = "normal"
strict_optional = true
plugins = ["pydantic.mypy"]
strict = true
disallow_untyped_defs = true
implicit_reexport = true<|MERGE_RESOLUTION|>--- conflicted
+++ resolved
@@ -15,32 +15,15 @@
 license = {text = "MIT"}
 dependencies = [
     'devtools>=0.12',
-<<<<<<< HEAD
     'fastapi>=0.103',
-    'lupa>=2.0',
     'pottery>=3.0.0',
     'pydantic>=2.4',
     'python-multipart>=0.0.6',
     'PyYAML>=6.0',
-    'pyzmq>=25.1.1',
     'redis>=4.2.2',
     'requests>=2.31.0',
     'ulid-py>=1.1.0',
     'uvicorn>=0.21',
-    "httpx<0.26",
-    "urllib3<2",
-    "diaspora_event_sdk[kafka-python]>=0.1.2",
-=======
-    'fastapi>=0.103, <0.104',
-    'pottery>=3.0.0, <3.1',
-    'pydantic>=2.4, <2.5',
-    'python-multipart>=0.0.6, <0.0.7',
-    'PyYAML>=6.0, <6.1',
-    'redis>=4.2.2, <4.3',
-    'requests>=2.31.0, <2.32',
-    'ulid-py>=1.1.0, <1.2',
-    'uvicorn>=0.21, <0.22',
->>>>>>> 8976d4e0
 ]
 
 [project.optional-dependencies]
@@ -65,7 +48,7 @@
     "sphinx-rtd-theme",
 ]
 zmq = [
-    'pyzmq>=25.1.1, <26',
+    'pyzmq>=25.1.1',
 ]
 diaspora = [
     "urllib3<2",
