--- conflicted
+++ resolved
@@ -25,20 +25,10 @@
 import { main_url, workcell_state } from "@/store";
 import { ref, watchEffect } from 'vue';
 
-<<<<<<< HEAD
 const props = defineProps<{
     module?: string;
-    module_status?: string;
+    module_status?: any;
 }>();
-=======
-    const props = defineProps<{
-        main_url: string;
-        module?: string;
-        wc_state?: any;
-        module_status?: any;
-    }>();
->>>>>>> a7507cd0
-
 const lock_url = ref('')
 const unlock_url = ref('')
 const isLocked = ref(false);
