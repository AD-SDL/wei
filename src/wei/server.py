"""The server that takes incoming WEI flow requests from the experiment application"""

from contextlib import asynccontextmanager
from typing import Dict

from fastapi import FastAPI
from fastapi.middleware.cors import CORSMiddleware
from fastapi.staticfiles import StaticFiles

from wei.config import Config
from wei.core.events import EventHandler
from wei.core.storage import initialize_storage
from wei.engine import Engine
<<<<<<< HEAD
=======
from wei.routers import (
    admin_routes,
    data_routes,
    event_routes,
    experiment_routes,
    location_routes,
    module_routes,
    workcell_routes,
    workflow_routes,
)
>>>>>>> a7507cd0
from wei.utils import parse_args


@asynccontextmanager  # type: ignore
async def lifespan(app: FastAPI) -> None:  # type: ignore[misc]
    """
    Initial run function for the app, parses the workcell argument

    Parameters
    ----------
    app : FastApi
        The REST API app being initialized
    Returns
    -------
    None
    """
    from wei.routers import (
        admin_routes,
        event_routes,
        experiment_routes,
        location_routes,
        module_routes,
        resource_routes,
        workcell_routes,
        workflow_routes,
    )

    app.include_router(admin_routes.router, prefix="/admin")
    app.include_router(data_routes.router, prefix="/data")
    app.include_router(workflow_routes.router, prefix="/runs")
    app.include_router(experiment_routes.router, prefix="/experiments")
    app.include_router(event_routes.router, prefix="/events")
    app.include_router(location_routes.router, prefix="/locations")
    app.include_router(module_routes.router, prefix="/modules")
    app.include_router(workcell_routes.router, prefix="/workcells")
    app.include_router(workcell_routes.router, prefix="/wc")
    app.include_router(resource_routes.router, prefix="/resources")
    app.mount("/", StaticFiles(directory="wei/src/ui/dist", html=True))
    EventHandler.initialize_diaspora()

    if Config.autostart_engine:
        engine = Engine()
        engine.start_engine_thread()

    # Yield control to the application
    yield

    # Do any cleanup here
    pass


app = FastAPI(
    lifespan=lifespan,
)


@app.get("/up")
def is_server_up() -> Dict[str, bool]:
    """
    Check if the server is up
    """
    return {"up": True}


app.add_middleware(
    CORSMiddleware,
    allow_origins=["*"],
    allow_credentials=True,
    allow_methods=["*"],
    allow_headers=["*"],
)

if __name__ == "__main__":
    import uvicorn

    parse_args()
    initialize_storage()
    uvicorn.run(
        "wei.server:app",
        host="0.0.0.0",
        port=Config.server_port,
        reload=False,
    )<|MERGE_RESOLUTION|>--- conflicted
+++ resolved
@@ -11,19 +11,6 @@
 from wei.core.events import EventHandler
 from wei.core.storage import initialize_storage
 from wei.engine import Engine
-<<<<<<< HEAD
-=======
-from wei.routers import (
-    admin_routes,
-    data_routes,
-    event_routes,
-    experiment_routes,
-    location_routes,
-    module_routes,
-    workcell_routes,
-    workflow_routes,
-)
->>>>>>> a7507cd0
 from wei.utils import parse_args
 
 
@@ -42,11 +29,11 @@
     """
     from wei.routers import (
         admin_routes,
+        data_routes,
         event_routes,
         experiment_routes,
         location_routes,
         module_routes,
-        resource_routes,
         workcell_routes,
         workflow_routes,
     )
@@ -60,7 +47,7 @@
     app.include_router(module_routes.router, prefix="/modules")
     app.include_router(workcell_routes.router, prefix="/workcells")
     app.include_router(workcell_routes.router, prefix="/wc")
-    app.include_router(resource_routes.router, prefix="/resources")
+    # app.include_router(resource_routes.router, prefix="/resources")
     app.mount("/", StaticFiles(directory="wei/src/ui/dist", html=True))
     EventHandler.initialize_diaspora()
 
