--- conflicted
+++ resolved
@@ -10,19 +10,7 @@
 from wei.config import Config
 from wei.core.events import EventHandler
 from wei.core.storage import initialize_storage
-<<<<<<< HEAD
-=======
 from wei.engine import Engine
-from wei.routers import (
-    admin_routes,
-    event_routes,
-    experiment_routes,
-    location_routes,
-    module_routes,
-    workcell_routes,
-    workflow_routes,
-)
->>>>>>> 3c1b8cfd
 from wei.utils import parse_args
 
 
