"""REST Module Convenience Class"""

import argparse
import importlib.metadata
import inspect
import os
import signal
import sys
import time
import traceback
import warnings
from contextlib import asynccontextmanager
from pathlib import Path
from threading import Lock, Thread
from typing import List, Optional, Set, Union

from fastapi import (
    APIRouter,
    BackgroundTasks,
    FastAPI,
    Request,
    Response,
    UploadFile,
    status,
)
from fastapi.datastructures import State
from typing_extensions import Annotated, get_type_hints

from wei.resources_interface import ResourcesInterface
from wei.types import ModuleStatus
from wei.types.base_types import PathLike, ulid_factory
from wei.types.module_types import (
    AdminCommands,
    ModuleAbout,
    ModuleAction,
    ModuleActionArg,
    ModuleActionFile,
    ModuleState,
)
from wei.types.step_types import (
    ActionRequest,
    StepFileResponse,
    StepResponse,
    StepStatus,
)
from wei.utils import pretty_type_repr


class RESTModule:
    """A convenience class for creating REST-powered WEI modules."""

    name: Optional[str] = None
    """A unique name for this particular instance of this module.
    This is required, and should generally be set by the command line."""
    arg_parser: Optional[argparse.ArgumentParser] = None
    """An argparse.ArgumentParser object that can be used to parse command line arguments. If not set in the constructor, a default will be used."""
    about: Optional[ModuleAbout] = None
    """A ModuleAbout object that describes the module.
    This is used to provide information about the module to user's and WEI.
    Will be generated from attributes if not set."""
    description: str = ""
    """A description of the module and the devices/resources it controls."""
    status: ModuleStatus = ModuleStatus.INIT
    """The current status of the module."""
    error: Optional[str] = None
    """Any error message that has occurred during the module's operation."""
    model: Optional[str] = None
    """The model of instrument or resource this module manages."""
    interface: str = "wei_rest_node"
    """The interface used by the module."""
    actions: List[ModuleAction] = []
    """A list of actions that the module can perform."""
    admin_commands: Set[AdminCommands] = set()
    """A list of admin commands supported by the module."""
    wei_version: Optional[str] = importlib.metadata.version("ad_sdl.wei")
    """The version of WEI that this module is compatible with."""
    pre_locked_status = ModuleStatus.INIT
    """The status of the module before it was locked"""
    pre_paused_status = ModuleStatus.INIT
    """The status of the module before it was paused"""

    _actions_running = 0
    """Keep track of how many actions are currently running"""

    def __init__(
        self,
        arg_parser: Optional[argparse.ArgumentParser] = None,
        description: str = "",
        model: Optional[str] = None,
        interface: str = "wei_rest_node",
        actions: Optional[List[ModuleAction]] = None,
        admin_commands: Optional[Set[AdminCommands]] = None,
        name: Optional[str] = None,
        host: Optional[str] = "0.0.0.0",
        port: Optional[int] = 2000,
        about: Optional[ModuleAbout] = None,
        data_dir: Optional[PathLike] = None,
        **kwargs,
    ):
        """Creates an instance of the RESTModule class"""
        self.app = FastAPI(lifespan=RESTModule._lifespan, description=description)
        self.app.state = State(state={})
        self.state = self.app.state  # * Mirror the state object for easier access
        self.state.action_lock = Lock()
        self.router = APIRouter()

        # * Set attributes from constructor arguments
        self.name = name
        self.about = about
        self.host = host
        self.port = port
        self.description = description
        self.model = model
        self.interface = interface
        self.actions = actions if actions else []
<<<<<<< HEAD
        self.admin_commands = admin_commands if admin_commands else set()
        self.admin_commands.add(AdminCommands.SHUTDOWN)
        self.data_dir = data_dir if data_dir else Path.home() / ".wei" / "modules"
=======
        self.resource_pools = resource_pools if resource_pools else []
        self.admin_commands = (
            admin_commands
            if admin_commands
            else set(
                [
                    AdminCommands.SHUTDOWN,
                    AdminCommands.RESET,
                    AdminCommands.LOCK,
                    AdminCommands.UNLOCK,
                ]
            )
        )
>>>>>>> 5cbb3f83

        # * Set any additional keyword arguments as attributes as well
        # * These will then get added to the state object
        for key, value in kwargs.items():
            setattr(self, key, value)

        # * Set up the argument parser
        if arg_parser:
            self.arg_parser = arg_parser
        else:
            self.arg_parser = argparse.ArgumentParser(description=description)
            self.arg_parser.add_argument(
                "--host",
                type=str,
                default=self.host,
                help="Hostname or IP address to bind to (0.0.0.0 for all interfaces)",
            )
            self.arg_parser.add_argument(
                "--port",
                type=int,
                default=self.port,
                help="Hostname or IP address to bind to (0.0.0.0 for all interfaces)",
            )
            self.arg_parser.add_argument(
                "--alias",
                "--name",
                "--node_name",
                type=str,
                default=self.name,
                help="A unique name for this particular instance of this module",
            )
            self.arg_parser.add_argument(
                "--data_dir",
                type=str,
                default=self.data_dir,
                help="Path to a directory where the module can store temporary data",
            )
            self.arg_parser.add_argument(
                "--id",
                type=str,
                default=None,
                help="The unique ID for the module (this should generally only be used to associate a new module to pre-existing resources)",
            )
            self.arg_parser.add_argument(
                "--database_url",
                type=str,
                default=None,
                help="The URL to the MADSci database, for saving changes to shared resources",
            )

    # * Module and Application Lifecycle Functions

    @staticmethod
    def _startup_handler(state: State):
        """This function is called when the module needs to startup any devices or resources.
        It should be overridden by the developer to do any necessary setup for the module."""
        warnings.warn(
            message="No module-specific startup defined, use the @<class RestModule>.startup decorator or override `_startup_handler` to define.",
            category=UserWarning,
            stacklevel=1,
        )

    def startup(self):
        """Decorator to add a startup_handler to the module"""

        def decorator(function):
            if inspect.isgenerator(function) or inspect.isgeneratorfunction(function):
                raise Exception(
                    "Startup handler cannot be a coroutine. Use a regular function (i.e. make sure you don't have a yield statement)."
                )
            self._startup_handler = function
            return function

        return decorator

    @staticmethod
    def _shutdown_handler(state: State):
        """This function is called when the module needs to teardown any devices or resources.
        It should be overridden by the developer to do any necessary teardown for the module."""
        warnings.warn(
            message="No module-specific shutdown defined, override `_shutdown_handler` to define.",
            category=UserWarning,
            stacklevel=1,
        )

    def shutdown(self):
        """Decorator to add a shutdown_handler to the module"""

        def decorator(function):
            self._shutdown_handler = function
            return function

        return decorator

    @staticmethod
    def exception_handler(
        state: State, exception: Exception, error_message: Optional[str] = None
    ):
        """This function is called whenever a module encounters or throws an irrecoverable exception.
        It should handle the exception (print errors, do any logging, etc.) and set the module status to ERROR."""
        if error_message:
            print(f"Error: {error_message}")
        traceback.print_exc()
        state.status[ModuleStatus.ERROR] = True
        state.status[ModuleStatus.READY] = False
        state.error = str(exception)

    @staticmethod
    def startup_thread(state: State):
        """Runs the startup function for the module in a non-blocking thread, with error handling"""
        try:
            # * Call the module's startup function
            state.status = ModuleState().status
            state._startup_handler(state=state)
        except Exception as exception:
            # * If an exception occurs during startup, handle it and put the module in an error state
            state.exception_handler(state, exception, "Error during startup")
            state.status[ModuleStatus.ERROR] = True
            state.status[ModuleStatus.INIT] = False
            state.status[ModuleStatus.READY] = (
                False  # * Make extra sure the status is set to ERROR
            )
        else:
            # * If everything goes well, set the module status to IDLE
            if state.status[ModuleStatus.INIT]:
                state.status[ModuleStatus.INIT] = False
                state.status[ModuleStatus.READY] = True
                print(
                    "Startup completed successfully. Module is now ready to accept actions."
                )
            elif state.status[ModuleStatus.ERROR]:
                state.status[ModuleStatus.INIT] = False
                print("Startup completed with errors.")

    @asynccontextmanager
    @staticmethod
    async def _lifespan(app: FastAPI):
        """Initializes the module, doing any instrument startup and starting the REST app."""

        # * Run startup on a separate thread so it doesn't block the rest server from starting
        # * (module won't accept actions until startup is complete)
        Thread(target=RESTModule.startup_thread, args=[app.state]).start()

        yield

        try:
            # * Call any shutdown logic
            app.state._shutdown_handler(app.state)
        except Exception as exception:
            # * If an exception occurs during shutdown, handle it so we at least see the error in logs/terminal
            app.state.exception_handler(app.state, exception, "Error during shutdown")

    # * Module State Handling Functions

    @staticmethod
    def _state_handler(state: State) -> ModuleState:
        """This function is called when the module is asked for its current state. It should return a dictionary of the module's current state.
        This function can be overridden by the developer to provide more specific state information using the `@<class RestModule>.state_handler` decorator.
        At a minimum, it should return the module's current status, defined as the top-level 'status' key."""
        warnings.warn(
            message="No module-specific state handler defined, use the `@<class RestModule>.state_handler` decorator to define.",
            category=UserWarning,
            stacklevel=1,
        )

        return ModuleState(status=state.status, error=state.error)

    def state_handler(self):
        """Decorator to add custom logic for the published state on the /state endpoint.
        This should return a dictionary of the module's current state that is compliant with the `wei.types.module_types.ModuleState` model."""

        def decorator(function):
            self._state_handler = function
            return function

        return decorator

    def action(self, **kwargs):
        """Decorator to add an action to the module.
        This decorator can be used to define actions that the module can perform.

        Args:
            `name: str`
                The name of the action. If not provided, the name of the function will be used.
            `description: str`
                A description of the action. If not provided, the function's docstring will be used.
        """

        def decorator(function):
            if not kwargs.get("name"):
                kwargs["name"] = function.__name__
            if not kwargs.get("description"):
                kwargs["description"] = function.__doc__
            action = ModuleAction(function=function, **kwargs)
            signature = inspect.signature(function)
            if signature.parameters:
                for parameter_name, parameter_type in get_type_hints(
                    function, include_extras=True
                ).items():
                    if (
                        parameter_name not in action.args
                        and parameter_name not in [file.name for file in action.files]
                        and parameter_name != "state"
                        and parameter_name != "action"
                        and parameter_name != "return"
                    ):
                        if sys.version_info >= (3, 9):
                            type_hint = parameter_type
                        else:
                            type_hint = type(parameter_type)
                        description = ""
                        # * If the type hint is an Annotated type, extract the type and description
                        # * Description here means the first string metadata in the Annotated type
                        if type_hint.__name__ == "Annotated":
                            type_hint = get_type_hints(function, include_extras=False)[
                                parameter_name
                            ]
                            description = next(
                                (
                                    metadata
                                    for metadata in parameter_type.__metadata__
                                    if isinstance(metadata, str)
                                ),
                                "",
                            )
                        if type_hint.__name__ == "UploadFile":
                            # * Add a file parameter to the action
                            action.files.append(
                                ModuleActionFile(
                                    name=parameter_name,
                                    required=True,
                                    description=description,
                                )
                            )
                        else:
                            parameter_info = signature.parameters[parameter_name]
                            # * Add an arg to the action
                            default = (
                                None
                                if parameter_info.default == inspect.Parameter.empty
                                else "None"
                                if parameter_info.default is None
                                else parameter_info.default
                            )

                            action.args.append(
                                ModuleActionArg(
                                    name=parameter_name,
                                    type=pretty_type_repr(type_hint),
                                    default=default,
                                    required=True if default is None else False,
                                    description=description,
                                )
                            )
            if self.actions is None:
                self.actions = []
            self.actions.append(action)
            return function

        return decorator

    @staticmethod
    def action_handler(
        state: State, action: ActionRequest
    ) -> Union[StepResponse, StepFileResponse]:
        """This function is called whenever an action is requested from the module.
        It should return a StepResponse object that indicates the success or failure of the action.
        Note: If overridden, this function should handle all actions for the module (i.e. any actions defined using the decorator should also be handled here).
        """
        if not state.actions:
            warnings.warn(
                message="No actions or module-specific action handler defined, override `action_handler` or set `state.actions`.",
                category=UserWarning,
                stacklevel=1,
            )
            return StepResponse.step_failed(
                error=f"action: {action.name}, args: {action.args}",
            )
        else:
            for module_action in state.actions:
                if module_action.name == action.name:
                    if not module_action.function:
                        return StepResponse.step_failed(
                            error="Action is defined, but not implemented. Please define a `function` for the action, or use the `@<class RestModule>.action` decorator."
                        )

                    # * Check if the module is ready to accept actions
                    try:
                        state.get_action_lock(
                            state=state, action=action, blocking=module_action.blocking
                        )
                    except Exception:
                        error_message = f"Module is not ready to accept actions. Module Status: {state.status}"
                        print(error_message)
                        return StepResponse.step_not_ready(error=error_message)

                    # * Prepare arguments for the action function.
                    # * If the action function has a 'state' or 'action' parameter
                    # * we'll pass in our state and action objects.
                    arg_dict = {}
                    parameters = inspect.signature(module_action.function).parameters
                    if parameters.__contains__("state"):
                        arg_dict["state"] = state
                    if parameters.__contains__("action"):
                        arg_dict["action"] = action
                    if (
                        list(parameters.values())[-1].kind
                        == inspect.Parameter.VAR_KEYWORD
                    ):
                        # * Function has **kwargs, so we can pass all action args and files
                        arg_dict = {**arg_dict, **action.args}
                        arg_dict = {
                            **arg_dict,
                            **{file.filename: file.file for file in action.files},
                        }
                    else:
                        for arg_name, arg_value in action.args.items():
                            if arg_name in parameters.keys():
                                arg_dict[arg_name] = arg_value
                        for file in action.files:
                            if file.filename in parameters.keys():
                                arg_dict[file.filename] = file

                    for arg in module_action.args:
                        if arg.name not in action.args:
                            if arg.required:
                                return StepResponse.step_failed(
                                    error=f"Missing required argument '{arg.name}'"
                                )
                    for file in module_action.files:
                        if not any(
                            arg_file.filename == file.name for arg_file in action.files
                        ):
                            if file.required:
                                return StepResponse.step_failed(
                                    error=f"Missing required file '{file.name}'"
                                )

                    # * Perform the action here and return result
                    result = module_action.function(**arg_dict)
                    if isinstance(result, StepResponse) or isinstance(
                        result, StepFileResponse
                    ):
                        return result
                    elif result is None:
                        # *Assume success if no return value and no exception
                        return StepResponse.step_succeeded()
                    else:
                        # * Return a failure if the action returns something unexpected
                        return StepResponse.step_failed(
                            error=f"Action '{action.name}' returned an unexpected value: {result}"
                        )
            return StepResponse.step_failed(error=f"Action '{action.name}' not found")

    @staticmethod
    def get_action_lock(state: State, action: ActionRequest, blocking: bool = True):
        """This function is used to ensure the module only performs actions when it is safe to do so.
        In most cases, this means ensuring the instrument is not currently acting
        and then setting the module's status to BUSY to prevent other actions from being taken for the duration.
        This can be overridden by the developer to provide more specific behavior.
        """
        if blocking:
            state.action_lock.acquire()
        if state.status[ModuleStatus.READY] and not (
            state.status[ModuleStatus.PAUSED] or state.status[ModuleStatus.LOCKED]
        ):
            if blocking:
                state.status[ModuleStatus.READY] = False
                state.status[ModuleStatus.RUNNING] = True
            else:
                state.status[ModuleStatus.RUNNING] = True
            state._actions_running += 1
        else:
            state.action_lock.release()
            raise Exception("Module is not ready to accept actions")
        if blocking:
            state.action_lock.release()

    @staticmethod
    def release_action_lock(state: State, action: ActionRequest):
        """Releases the lock on the module. This should be called after an action is completed.
        This can be overridden by the developer to provide more specific behavior.
        """
        with state.action_lock:
            if state._actions_running >= 1:
                state._actions_running -= 1
                if state._actions_running == 0:
                    state.status[ModuleStatus.RUNNING] = False
        if not state.status[ModuleStatus.READY]:
            state.status[ModuleStatus.READY] = True

    # * Admin Command Handling Functions

    @staticmethod
    def _safety_stop(state: State):
        """Handles custom safety-stop functionality"""
        state.status[ModuleStatus.CANCELLED] = True
        state.status[ModuleStatus.LOCKED] = True
        return {"message": "Module safety-stopped"}

    def safety_stop(self):
        """Decorator to add safety_stop functionality to the module"""

        def decorator(function):
            self.admin_commands.add(AdminCommands.SAFETY_STOP)
            self._safety_stop = function
            return function

        return decorator

    def pause(self):
        """Decorator to add pause functionality to the module"""

        def decorator(function):
            self.admin_commands.add(AdminCommands.PAUSE)
            self._pause = function
            return function

        return decorator

    @staticmethod
    def _pause(state: State):
        """Handles pausing the module. This should be overridden by the developer to provide custom behavior."""
        state.pre_paused_status = state.status
        state.status[ModuleStatus.PAUSED] = True
        return {"message": "Module paused"}

    def resume(self):
        """Decorator to add resume functionality to the module"""

        def decorator(function):
            self.admin_commands.add(AdminCommands.RESUME)
            self._resume = function
            return function

        return decorator

    @staticmethod
    def _resume(state: State):
        """Handles resuming the module from the paused state. This should be overridden by the developer to provide custom behavior."""
        if state.status[ModuleStatus.PAUSED]:
            state.status[ModuleStatus.PAUSED] = False
            return {"message": "Module resumed"}
        else:
            return {"message": "Module not paused"}

    def reset(self):
        """Decorator to add reset functionality to the module"""

        def decorator(function):
            self.admin_commands.add(AdminCommands.RESET)
            self._reset = function
            return function

        return decorator

    @staticmethod
    def _reset(state: State):
        """This function is called when the module needs to be reset.
        It should be overridden by the developer to do any necessary teardown for the module."""
        state.status[ModuleStatus.INIT] = True
        state.status[ModuleStatus.READY] = False
        try:
            state._shutdown_handler(state)
            Thread(target=RESTModule.startup_thread, args=[state]).start()
            return {"message": "Module reset"}
        except Exception as e:
            state.exception_handler(
                state, e, "Error while attempting to reset the module"
            )
            return {"error": "Error while attempting to reset the module"}

    def cancel(self):
        """Decorator to add cancellation functionality to the module"""

        def decorator(function):
            self.admin_commands.add(AdminCommands.CANCEL)
            self._cancel = function
            return function

        return decorator

    @staticmethod
    def _cancel(state: State):
        """Handles cancelling any running actions on the module. This should be overridden by the developer to provide custom behavior."""
        state.status[ModuleStatus.CANCELLED] = True
        return {"message": "Module actions canceled"}

    def lock(self):
        """Decorator to add locking functionality to the module"""

        def decorator(function):
            self.admin_commands.add(AdminCommands.LOCK)
            self._lock = function
            return function

        return decorator

    @staticmethod
    def _lock(state: State):
        """Handles locking the module. This should be overridden by the developer to provide custom behavior."""
        state.pre_locked_status = state.status
        state.status[ModuleStatus.LOCKED] = True
        return {"message": "Module paused"}

    def unlock(self):
        """Decorator to add unlocking functionality to the module"""

        def decorator(function):
            self.admin_commands.add(AdminCommands.UNLOCK)
            self._unlock = function
            return function

        return decorator

    @staticmethod
    def _unlock(state: State):
        """Logic for unlocking the module. This should be overridden by the developer to provide custom behavior."""
        if state.status[ModuleStatus.LOCKED]:
            state.status[ModuleStatus.LOCKED] = False
            return {"message": "Module unlocked"}
        else:
            return {"message": "Module not locked"}

    def _configure_routes(self):
        """Configure the API endpoints for the REST module"""

        @self.router.post("/admin/shutdown")
        async def shutdown(background_tasks: BackgroundTasks):
            def shutdown_server():
                time.sleep(1)
                pid = os.getpid()
                os.kill(pid, signal.SIGTERM)

            background_tasks.add_task(shutdown_server)
            return {"message": "Shutting down server"}

        @self.router.post("/admin/{admin_command}")
        async def admin_command_handler(request: Request, admin_command: str):
            state = request.app.state
            if admin_command in self.admin_commands:
                try:
                    return getattr(self, f"_{admin_command.lower()}")(state)
                except AttributeError:
                    return {
                        "message": f"Admin command '{admin_command}' not implemented"
                    }
            else:
                return status.HTTP_404_NOT_FOUND

        @self.router.get("/state")
        async def state(request: Request) -> ModuleState:
            state = request.app.state
            # * If the module is in INIT, return without calling custom state handler
            if state.status in [ModuleStatus.INIT, ModuleStatus.ERROR]:
                return ModuleState(status=state.status, error=state.error)
            return self._state_handler(state=state)

        @self.router.get("/about")
        async def about(request: Request, response: Response) -> ModuleAbout:
            state = request.app.state
            if state.about:
                return state.about
            else:
                try:
                    state.about = ModuleAbout.model_validate(
                        state, from_attributes=True
                    )
                    return state.about
                except Exception:
                    traceback.print_exc()
                    return {"error": "Unable to generate module about"}

        @self.router.post("/action")
        def action(
            request: Request,
            response: Response,
            action_handle: str,
            action_vars: Optional[str] = None,
            files: List[UploadFile] = [],  # noqa: B006
        ):
            """Handles incoming action requests to the module. Returns a StepResponse or StepFileResponse object."""
            action_request = ActionRequest(
                name=action_handle, args=action_vars, files=files
            )
            state = request.app.state

            # * Try to run the action_handler for this module
            try:
                step_result = state.action_handler(state=state, action=action_request)
                if (
                    isinstance(step_result, StepFileResponse)
                    or not step_result.status == StepStatus.NOT_READY
                ):
                    state.release_action_lock(state=state, action=action_request)

            except Exception as e:
                # * Handle any exceptions that occur while processing the action request,
                # * which should put the module in the ERROR state
                state.exception_handler(state, e)
                step_result = StepResponse.step_failed(
                    error=f"An exception occurred while processing the action request '{action_request.name}' with arguments '{action_request.args}: {e}"
                )
            print(step_result)
            return step_result

        # * Include the router in the main app
        self.app.include_router(self.router)

    def start(self):
        """Starts the REST server-based module"""
        import uvicorn

        # * Initialize the state object with all non-private attributes
        for attr in dir(self):
            if attr in ["start", "state", "app", "router"]:
                # * Skip wrapper- or server-only methods/attributes
                continue
            self.state.__setattr__(attr, getattr(self, attr))

        # * If arguments are passed, set them as state variables
        args = self.arg_parser.parse_args()
        for arg_name in vars(args):
            if (
                getattr(args, arg_name) is not None
            ):  # * Don't override already set attributes with None's
                self.state.__setattr__(arg_name, getattr(args, arg_name))

        self._configure_routes()

        # * Enforce a name
        if not self.state.name:
            raise Exception("A unique --name is required")

        # * Module Paths
        self.state.module_dir = Path(self.data_dir) / self.state.name
        Path(self.state.module_dir).mkdir(parents=True, exist_ok=True)
        if not hasattr(self.state, "id") or self.state.id is None:
            if Path(self.state.module_dir / "id").exists():
                with open(self.state.module_dir / "id", "r") as f:
                    self.state.id = f.read()
            else:
                self.state.id = ulid_factory()
                with open(self.state.module_dir / "id", "w") as f:
                    f.write(self.state.id)

        # * Initialize Resources Interface
        if hasattr(self.state, "database_url") and self.state.database_url is not None:
            self.state.resources_interface = ResourcesInterface(
                database_url=self.state.database_url
            )
        else:
            self.state.resources_interface = ResourcesInterface(
                database_url=Path("sqlite:///") / self.state.data_dir / "database"
            )

        import colorama

        colorama.just_fix_windows_console()
        uvicorn.run(self.app, host=self.state.host, port=self.state.port)


# Example usage
if __name__ == "__main__":
    rest_module = RESTModule(
        name="example_rest_node",
        version="0.0.1",
        description="An example REST module implementation",
        model="Example Instrument",
    )

    @rest_module.startup()
    def example_startup_handler(state: State):
        """Example startup handler."""
        print("Example startup handler. This is where I'd connect to instruments, etc.")
        print(f"Module Start Time: {time.time()}")

    @rest_module.action(name="succeed", description="An action that always succeeds")
    def succeed_action(state: State, action: ActionRequest) -> StepResponse:
        """Function to handle the "succeed" action. Always succeeds."""
        return StepResponse.step_succeeded(
            action_msg="Huzzah! The action was successful!",
            action_log=f"Succeeded: {time.time()}",
        )

    @rest_module.action(name="fail", description="An action that always fails")
    def fail_action(state: State, action: ActionRequest) -> StepResponse:
        """Function to handle the "fail" action. Always fails."""
        return StepResponse.step_failed(
            error=f"Failed: {time.time()}",
        )

    @rest_module.action(
        name="print", description="Action that prints the provided string."
    )
    def print_action(
        state: State,
        action: ActionRequest,
        output: Annotated[str, "What output to print to the console"],
    ) -> StepResponse:
        """Function to handle the "print" action."""
        print(output)
        return StepResponse.step_succeeded(
            action_msg=f"Printed {output}",
        )

    @rest_module.shutdown()
    def example_shutdown_handler(state: State):
        """Example startup handler."""
        print(
            "Example shutdown handler. This is where you'd disconnect from instruments, etc."
        )
        print(f"Module Shutdown Time: {time.time()}")

    @rest_module.safety_stop()
    def custom_safety_stop(state: State):
        """Custom safety-stop functionality"""
        print("Custom safety-stop functionality")
        return {"message": "Custom safety-stop functionality"}

    rest_module.start()<|MERGE_RESOLUTION|>--- conflicted
+++ resolved
@@ -3,6 +3,7 @@
 import argparse
 import importlib.metadata
 import inspect
+import logging
 import os
 import signal
 import sys
@@ -113,12 +114,7 @@
         self.model = model
         self.interface = interface
         self.actions = actions if actions else []
-<<<<<<< HEAD
-        self.admin_commands = admin_commands if admin_commands else set()
-        self.admin_commands.add(AdminCommands.SHUTDOWN)
         self.data_dir = data_dir if data_dir else Path.home() / ".wei" / "modules"
-=======
-        self.resource_pools = resource_pools if resource_pools else []
         self.admin_commands = (
             admin_commands
             if admin_commands
@@ -131,7 +127,6 @@
                 ]
             )
         )
->>>>>>> 5cbb3f83
 
         # * Set any additional keyword arguments as attributes as well
         # * These will then get added to the state object
@@ -153,11 +148,11 @@
                 "--port",
                 type=int,
                 default=self.port,
-                help="Hostname or IP address to bind to (0.0.0.0 for all interfaces)",
+                help="Port to bind to",
             )
             self.arg_parser.add_argument(
+                "--name",
                 "--alias",
-                "--name",
                 "--node_name",
                 type=str,
                 default=self.name,
@@ -183,6 +178,12 @@
             )
 
     # * Module and Application Lifecycle Functions
+    @staticmethod
+    def startup_message(state: State):
+        """This function is called when the module starts up. It should print a message to the console to indicate that the module has started."""
+        logger = logging.getLogger("uvicorn.error")
+        logger.setLevel(logging.INFO)
+        logger.info(f"Module {state.name} starting on {state.host}:{state.port}")
 
     @staticmethod
     def _startup_handler(state: State):
@@ -274,6 +275,8 @@
         # * Run startup on a separate thread so it doesn't block the rest server from starting
         # * (module won't accept actions until startup is complete)
         Thread(target=RESTModule.startup_thread, args=[app.state]).start()
+
+        RESTModule.startup_message(state=app.state)
 
         yield
 
@@ -754,6 +757,7 @@
 
         # * If arguments are passed, set them as state variables
         args = self.arg_parser.parse_args()
+        print(args)
         for arg_name in vars(args):
             if (
                 getattr(args, arg_name) is not None
