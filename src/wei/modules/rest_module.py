"""REST Module Convenience Class"""

import argparse
import importlib.metadata
import inspect
import os
import signal
import sys
import time
import traceback
import warnings
from contextlib import asynccontextmanager
<<<<<<< HEAD
from threading import Thread
from typing import List, Optional, Set, Union
=======
from threading import Lock, Thread
from typing import Any, List, Optional, Set, Union
>>>>>>> a7507cd0

from fastapi import (
    APIRouter,
    BackgroundTasks,
    FastAPI,
    Request,
    Response,
    UploadFile,
    status,
)
from fastapi.datastructures import State
from typing_extensions import Annotated, get_type_hints

from wei.types import ModuleStatus
from wei.types.module_types import (
    AdminCommands,
    ModuleAbout,
    ModuleAction,
    ModuleActionArg,
    ModuleActionFile,
    ModuleState,
)
from wei.types.step_types import (
    ActionRequest,
    StepFileResponse,
    StepResponse,
    StepStatus,
)
from wei.utils import pretty_type_repr


class RESTModule:
    """A convenience class for creating REST-powered WEI modules."""

    name: Optional[str] = None
    """A unique name for this particular instance of this module.
    This is required, and should generally be set by the command line."""
    arg_parser: Optional[argparse.ArgumentParser] = None
    """An argparse.ArgumentParser object that can be used to parse command line arguments. If not set in the constructor, a default will be used."""
    about: Optional[ModuleAbout] = None
    """A ModuleAbout object that describes the module.
    This is used to provide information about the module to user's and WEI.
    Will be generated from attributes if not set."""
    description: str = ""
    """A description of the module and the devices/resources it controls."""
    status: ModuleStatus = ModuleStatus.INIT
    """The current status of the module."""
    error: Optional[str] = None
    """Any error message that has occurred during the module's operation."""
    model: Optional[str] = None
    """The model of instrument or resource this module manages."""
    interface: str = "wei_rest_node"
    """The interface used by the module."""
    actions: List[ModuleAction] = []
    """A list of actions that the module can perform."""
    admin_commands: Set[AdminCommands] = set()
    """A list of admin commands supported by the module."""
    wei_version: Optional[str] = importlib.metadata.version("ad_sdl.wei")
    """The version of WEI that this module is compatible with."""
    pre_locked_status = ModuleStatus.INIT
    """The status of the module before it was locked"""
    pre_paused_status = ModuleStatus.INIT
    """The status of the module before it was paused"""

    _actions_running = 0
    """Keep track of how many actions are currently running"""

    def __init__(
        self,
        arg_parser: Optional[argparse.ArgumentParser] = None,
        description: str = "",
        model: Optional[str] = None,
        interface: str = "wei_rest_node",
        actions: Optional[List[ModuleAction]] = None,
        admin_commands: Optional[Set[AdminCommands]] = None,
        name: Optional[str] = None,
        host: Optional[str] = "0.0.0.0",
        port: Optional[int] = 2000,
        about: Optional[ModuleAbout] = None,
        **kwargs,
    ):
        """Creates an instance of the RESTModule class"""
        self.app = FastAPI(lifespan=RESTModule._lifespan, description=description)
        self.app.state = State(state={})
        self.state = self.app.state  # * Mirror the state object for easier access
        self.state.action_lock = Lock()
        self.router = APIRouter()

        # * Set attributes from constructor arguments
        self.name = name
        self.about = about
        self.host = host
        self.port = port
        self.description = description
        self.model = model
        self.interface = interface
        self.actions = actions if actions else []
        self.admin_commands = admin_commands if admin_commands else set()
        self.admin_commands.add(AdminCommands.SHUTDOWN)

        # * Set any additional keyword arguments as attributes as well
        # * These will then get added to the state object
        for key, value in kwargs.items():
            setattr(self, key, value)

        # * Set up the argument parser
        if arg_parser:
            self.arg_parser = arg_parser
        else:
            self.arg_parser = argparse.ArgumentParser(description=description)
            self.arg_parser.add_argument(
                "--host",
                type=str,
                default=self.host,
                help="Hostname or IP address to bind to (0.0.0.0 for all interfaces)",
            )
            self.arg_parser.add_argument(
                "--port",
                type=int,
                default=self.port,
                help="Hostname or IP address to bind to (0.0.0.0 for all interfaces)",
            )
            self.arg_parser.add_argument(
                "--alias",
                "--name",
                "--node_name",
                type=str,
                default=self.name,
                help="A unique name for this particular instance of this module",
            )

    # * Module and Application Lifecycle Functions

    @staticmethod
    def _startup_handler(state: State):
        """This function is called when the module needs to startup any devices or resources.
        It should be overridden by the developer to do any necessary setup for the module."""
        warnings.warn(
            message="No module-specific startup defined, use the @<class RestModule>.startup decorator or override `_startup_handler` to define.",
            category=UserWarning,
            stacklevel=1,
        )

    def startup(self):
        """Decorator to add a startup_handler to the module"""

        def decorator(function):
            if inspect.isgenerator(function) or inspect.isgeneratorfunction(function):
                raise Exception(
                    "Startup handler cannot be a coroutine. Use a regular function (i.e. make sure you don't have a yield statement)."
                )
            self._startup_handler = function
            return function

        return decorator

    @staticmethod
    def _shutdown_handler(state: State):
        """This function is called when the module needs to teardown any devices or resources.
        It should be overridden by the developer to do any necessary teardown for the module."""
        warnings.warn(
            message="No module-specific shutdown defined, override `_shutdown_handler` to define.",
            category=UserWarning,
            stacklevel=1,
        )

    def shutdown(self):
        """Decorator to add a shutdown_handler to the module"""

        def decorator(function):
            self._shutdown_handler = function
            return function

        return decorator

    @staticmethod
    def exception_handler(
        state: State, exception: Exception, error_message: Optional[str] = None
    ):
        """This function is called whenever a module encounters or throws an irrecoverable exception.
        It should handle the exception (print errors, do any logging, etc.) and set the module status to ERROR."""
        if error_message:
            print(f"Error: {error_message}")
        traceback.print_exc()
        state.status[ModuleStatus.ERROR] = True
        state.status[ModuleStatus.READY] = False
        state.error = str(exception)

    @staticmethod
    def startup_thread(state: State):
        """Runs the startup function for the module in a non-blocking thread, with error handling"""
        try:
            # * Call the module's startup function
            state.status = ModuleState().status
            state._startup_handler(state=state)
        except Exception as exception:
            # * If an exception occurs during startup, handle it and put the module in an error state
            state.exception_handler(state, exception, "Error during startup")
            state.status[ModuleStatus.ERROR] = True
            state.status[ModuleStatus.READY] = (
                False  # * Make extra sure the status is set to ERROR
            )
        else:
            # * If everything goes well, set the module status to IDLE
            if state.status[ModuleStatus.INIT]:
                state.status[ModuleStatus.INIT] = False
                state.status[ModuleStatus.READY] = True
                print(
                    "Startup completed successfully. Module is now ready to accept actions."
                )
            elif state.status[ModuleStatus.ERROR]:
                print("Startup completed with errors.")

    @asynccontextmanager
    @staticmethod
    async def _lifespan(app: FastAPI):
        """Initializes the module, doing any instrument startup and starting the REST app."""

        # * Run startup on a separate thread so it doesn't block the rest server from starting
        # * (module won't accept actions until startup is complete)
        Thread(target=RESTModule.startup_thread, args=[app.state]).start()

        yield

        try:
            # * Call any shutdown logic
            app.state._shutdown_handler(app.state)
        except Exception as exception:
            # * If an exception occurs during shutdown, handle it so we at least see the error in logs/terminal
            app.state.exception_handler(app.state, exception, "Error during shutdown")

    # * Module State Handling Functions

    @staticmethod
    def _state_handler(state: State) -> ModuleState:
        """This function is called when the module is asked for its current state. It should return a dictionary of the module's current state.
        This function can be overridden by the developer to provide more specific state information using the `@<class RestModule>.state_handler` decorator.
        At a minimum, it should return the module's current status, defined as the top-level 'status' key."""
        warnings.warn(
            message="No module-specific state handler defined, use the `@<class RestModule>.state_handler` decorator to define.",
            category=UserWarning,
            stacklevel=1,
        )

        return ModuleState(status=state.status, error=state.error)

    def state_handler(self):
        """Decorator to add custom logic for the published state on the /state endpoint.
        This should return a dictionary of the module's current state that is compliant with the `wei.types.module_types.ModuleState` model."""

        def decorator(function):
            self._state_handler = function
            return function

        return decorator

    def action(self, **kwargs):
        """Decorator to add an action to the module.
        This decorator can be used to define actions that the module can perform.

        Args:
            `name: str`
                The name of the action. If not provided, the name of the function will be used.
            `description: str`
                A description of the action. If not provided, the function's docstring will be used.
        """

        def decorator(function):
            if not kwargs.get("name"):
                kwargs["name"] = function.__name__
            if not kwargs.get("description"):
                kwargs["description"] = function.__doc__
            action = ModuleAction(function=function, **kwargs)
            signature = inspect.signature(function)
            if signature.parameters:
                for parameter_name, parameter_type in get_type_hints(
                    function, include_extras=True
                ).items():
                    if (
                        parameter_name not in action.args
                        and parameter_name not in [file.name for file in action.files]
                        and parameter_name != "state"
                        and parameter_name != "action"
                        and parameter_name != "return"
                    ):
                        if sys.version_info >= (3, 9):
                            type_hint = parameter_type
                        else:
                            type_hint = type(parameter_type)
                        description = ""
                        # * If the type hint is an Annotated type, extract the type and description
                        # * Description here means the first string metadata in the Annotated type
                        if type_hint.__name__ == "Annotated":
                            type_hint = get_type_hints(function, include_extras=False)[
                                parameter_name
                            ]
                            description = next(
                                (
                                    metadata
                                    for metadata in parameter_type.__metadata__
                                    if isinstance(metadata, str)
                                ),
                                "",
                            )
                        if type_hint.__name__ == "UploadFile":
                            # * Add a file parameter to the action
                            action.files.append(
                                ModuleActionFile(
                                    name=parameter_name,
                                    required=True,
                                    description=description,
                                )
                            )
                        else:
                            parameter_info = signature.parameters[parameter_name]
                            # * Add an arg to the action
                            default = (
                                None
                                if parameter_info.default == inspect.Parameter.empty
                                else "None"
                                if parameter_info.default is None
                                else parameter_info.default
                            )

                            action.args.append(
                                ModuleActionArg(
                                    name=parameter_name,
                                    type=pretty_type_repr(type_hint),
                                    default=default,
                                    required=True if default is None else False,
                                    description=description,
                                )
                            )
            if self.actions is None:
                self.actions = []
            self.actions.append(action)
            return function

        return decorator

    @staticmethod
    def action_handler(
        state: State, action: ActionRequest
    ) -> Union[StepResponse, StepFileResponse]:
        """This function is called whenever an action is requested from the module.
        It should return a StepResponse object that indicates the success or failure of the action.
        Note: If overridden, this function should handle all actions for the module (i.e. any actions defined using the decorator should also be handled here).
        """
        if not state.actions:
            warnings.warn(
                message="No actions or module-specific action handler defined, override `action_handler` or set `state.actions`.",
                category=UserWarning,
                stacklevel=1,
            )
            return StepResponse.step_failed(
                error=f"action: {action.name}, args: {action.args}",
            )
        else:
            for module_action in state.actions:
                if module_action.name == action.name:
                    if not module_action.function:
                        return StepResponse.step_failed(
                            error="Action is defined, but not implemented. Please define a `function` for the action, or use the `@<class RestModule>.action` decorator."
                        )

                    # * Check if the module is ready to accept actions
                    try:
                        state.get_action_lock(
                            state=state, action=action, blocking=module_action.blocking
                        )
                    except Exception:
                        error_message = f"Module is not ready to accept actions. Module Status: {state.status}"
                        print(error_message)
                        return StepResponse.step_not_ready(error=error_message)

                    # * Prepare arguments for the action function.
                    # * If the action function has a 'state' or 'action' parameter
                    # * we'll pass in our state and action objects.
                    arg_dict = {}
                    parameters = inspect.signature(module_action.function).parameters
                    if parameters.__contains__("state"):
                        arg_dict["state"] = state
                    if parameters.__contains__("action"):
                        arg_dict["action"] = action
                    if (
                        list(parameters.values())[-1].kind
                        == inspect.Parameter.VAR_KEYWORD
                    ):
                        # * Function has **kwargs, so we can pass all action args and files
                        arg_dict = {**arg_dict, **action.args}
                        arg_dict = {
                            **arg_dict,
                            **{file.filename: file.file for file in action.files},
                        }
                    else:
                        for arg_name, arg_value in action.args.items():
                            if arg_name in parameters.keys():
                                arg_dict[arg_name] = arg_value
                        for file in action.files:
                            if file.filename in parameters.keys():
                                arg_dict[file.filename] = file

                    for arg in module_action.args:
                        if arg.name not in action.args:
                            if arg.required:
                                return StepResponse.step_failed(
                                    error=f"Missing required argument '{arg.name}'"
                                )
                    for file in module_action.files:
                        if not any(
                            arg_file.filename == file.name for arg_file in action.files
                        ):
                            if file.required:
                                return StepResponse.step_failed(
                                    error=f"Missing required file '{file.name}'"
                                )

                    # * Perform the action here and return result
                    return module_action.function(**arg_dict)
            return StepResponse.step_failed(error=f"Action '{action.name}' not found")

    @staticmethod
    def get_action_lock(state: State, action: ActionRequest, blocking: bool = True):
        """This function is used to ensure the module only performs actions when it is safe to do so.
        In most cases, this means ensuring the instrument is not currently acting
        and then setting the module's status to BUSY to prevent other actions from being taken for the duration.
        This can be overridden by the developer to provide more specific behavior.
        """
        if blocking:
            state.action_lock.acquire()
        if state.status[ModuleStatus.READY] and not (
            state.status[ModuleStatus.PAUSED] or state.status[ModuleStatus.LOCKED]
        ):
            if blocking:
                state.status[ModuleStatus.READY] = False
                state.status[ModuleStatus.RUNNING] = True
            else:
                state.status[ModuleStatus.RUNNING] = True
            state._actions_running += 1
        else:
            state.action_lock.release()
            raise Exception("Module is not ready to accept actions")
        if blocking:
            state.action_lock.release()

    @staticmethod
    def release_action_lock(state: State, action: ActionRequest):
        """Releases the lock on the module. This should be called after an action is completed.
        This can be overridden by the developer to provide more specific behavior.
        """
        with state.action_lock:
            if state._actions_running >= 1:
                state._actions_running -= 1
                if state._actions_running == 0:
                    state.status[ModuleStatus.RUNNING] = False
        if not state.status[ModuleStatus.READY]:
            state.status[ModuleStatus.READY] = True

    # * Admin Command Handling Functions

    @staticmethod
    def _safety_stop(state: State):
        """Handles custom safety-stop functionality"""
        state.status[ModuleStatus.CANCELLED]
        return {"message": "Module safety-stopped"}

    def safety_stop(self):
        """Decorator to add safety_stop functionality to the module"""

        def decorator(function):
            self.admin_commands.add(AdminCommands.SAFETY_STOP)
            self._safety_stop = function
            return function

        return decorator

    def pause(self):
        """Decorator to add pause functionality to the module"""

        def decorator(function):
            self.admin_commands.add(AdminCommands.PAUSE)
            self._pause = function
            return function

        return decorator

    @staticmethod
    def _pause(state: State):
        """Handles pausing the module. This should be overridden by the developer to provide custom behavior."""
        state.pre_paused_status = state.status
        state.status[ModuleStatus.PAUSED] = True
        return {"message": "Module paused"}

    def resume(self):
        """Decorator to add resume functionality to the module"""

        def decorator(function):
            self.admin_commands.add(AdminCommands.RESUME)
            self._resume = function
            return function

        return decorator

    @staticmethod
    def _resume(state: State):
        """Handles resuming the module from the paused state. This should be overridden by the developer to provide custom behavior."""
        if state.status[ModuleStatus.PAUSED]:
            state.status[ModuleStatus.PAUSED] = False
            return {"message": "Module resumed"}
        else:
            return {"message": "Module not paused"}

    def reset(self):
        """Decorator to add reset functionality to the module"""

        def decorator(function):
            self.admin_commands.add(AdminCommands.RESET)
            self._reset = function
            return function

        return decorator

    @staticmethod
    def _reset(state: State):
        """This function is called when the module needs to be reset.
        It should be overridden by the developer to do any necessary teardown for the module."""
        state.status[ModuleStatus.INIT] = True
        state.status[ModuleStatus.READY] = False
        try:
            state._shutdown_handler(state)
            Thread(target=RESTModule.startup_thread, args=[state]).start()
            return {"message": "Module reset"}
        except Exception as e:
            state.exception_handler(
                state, e, "Error while attempting to reset the module"
            )
            return {"error": "Error while attempting to reset the module"}

    def cancel(self):
        """Decorator to add cancellation functionality to the module"""

        def decorator(function):
            self.admin_commands.add(AdminCommands.CANCEL)
            self._cancel = function
            return function

        return decorator

    @staticmethod
    def _cancel(state: State):
        """Handles cancelling any running actions on the module. This should be overridden by the developer to provide custom behavior."""
        state.status[ModuleStatus.CANCELLED] = True
        return {"message": "Module actions canceled"}

    def lock(self):
        """Decorator to add locking functionality to the module"""

        def decorator(function):
            self.admin_commands.add(AdminCommands.LOCK)
            self._lock = function
            return function

        return decorator

    @staticmethod
    def _lock(state: State):
        """Handles locking the module. This should be overridden by the developer to provide custom behavior."""
        state.pre_locked_status = state.status
        state.status[ModuleStatus.LOCKED] = True
        return {"message": "Module paused"}

    def unlock(self):
        """Decorator to add unlocking functionality to the module"""

        def decorator(function):
            self.admin_commands.add(AdminCommands.UNLOCK)
            self._unlock = function
            return function

        return decorator

    @staticmethod
    def _unlock(state: State):
        """Logic for unlocking the module. This should be overridden by the developer to provide custom behavior."""
        if state.status[ModuleStatus.LOCKED]:
            state.status[ModuleStatus.LOCKED] = False
            return {"message": "Module unlocked"}
        else:
            return {"message": "Module not locked"}

    def _configure_routes(self):
        """Configure the API endpoints for the REST module"""

        @self.router.post("/admin/shutdown")
        async def shutdown(background_tasks: BackgroundTasks):
            def shutdown_server():
                time.sleep(1)
                pid = os.getpid()
                os.kill(pid, signal.SIGTERM)

            background_tasks.add_task(shutdown_server)
            return {"message": "Shutting down server"}

        @self.router.post("/admin/{admin_command}")
        async def admin_command_handler(request: Request, admin_command: str):
            state = request.app.state
            if admin_command in self.admin_commands:
                try:
                    return getattr(self, f"_{admin_command.lower()}")(state)
                except AttributeError:
                    return {
                        "message": f"Admin command '{admin_command}' not implemented"
                    }
            else:
                return status.HTTP_404_NOT_FOUND

        @self.router.get("/state")
        async def state(request: Request) -> ModuleState:
            state = request.app.state
            # * If the module is in INIT, return without calling custom state handler
            if state.status in [ModuleStatus.INIT, ModuleStatus.ERROR]:
                return ModuleState(status=state.status, error=state.error)
            return self._state_handler(state=state)

        @self.router.get("/about")
        async def about(request: Request, response: Response) -> ModuleAbout:
            state = request.app.state
            if state.about:
                return state.about
            else:
                try:
                    state.about = ModuleAbout.model_validate(
                        state, from_attributes=True
                    )
                    return state.about
                except Exception:
                    traceback.print_exc()
                    return {"error": "Unable to generate module about"}

        @self.router.post("/action")
        def action(
            request: Request,
            response: Response,
            action_handle: str,
            action_vars: Optional[str] = None,
            files: List[UploadFile] = [],  # noqa: B006
        ):
            """Handles incoming action requests to the module. Returns a StepResponse or StepFileResponse object."""
            action_request = ActionRequest(
                name=action_handle, args=action_vars, files=files
            )
            state = request.app.state

            # * Try to run the action_handler for this module
            try:
                step_result = state.action_handler(state=state, action=action_request)
                if (
                    isinstance(step_result, StepFileResponse)
                    or not step_result.status == StepStatus.NOT_READY
                ):
                    state.release_action_lock(state=state, action=action_request)

            except Exception as e:
                # * Handle any exceptions that occur while processing the action request,
                # * which should put the module in the ERROR state
                state.exception_handler(state, e)
                step_result = StepResponse.step_failed(
                    error=f"An exception occurred while processing the action request '{action_request.name}' with arguments '{action_request.args}: {e}"
                )
            print(step_result)
            return step_result

        # * Include the router in the main app
        self.app.include_router(self.router)

    def start(self):
        """Starts the REST server-based module"""
        import uvicorn

        # * Initialize the state object with all non-private attributes
        for attr in dir(self):
            if attr in ["start", "state", "app", "router"]:
                # * Skip wrapper- or server-only methods/attributes
                continue
            self.state.__setattr__(attr, getattr(self, attr))

        # * If arguments are passed, set them as state variables
        args = self.arg_parser.parse_args()
        for arg_name in vars(args):
            if (
                getattr(args, arg_name) is not None
            ):  # * Don't override already set attributes with None's
                self.state.__setattr__(arg_name, getattr(args, arg_name))

        self._configure_routes()

        # * Enforce a name
        if not self.state.name:
            raise Exception("A unique --name is required")
        import colorama

        colorama.just_fix_windows_console()
        uvicorn.run(self.app, host=self.state.host, port=self.state.port)


# Example usage
if __name__ == "__main__":
    rest_module = RESTModule(
        name="example_rest_node",
        version="0.0.1",
        description="An example REST module implementation",
        model="Example Instrument",
    )

    @rest_module.startup()
    def example_startup_handler(state: State):
        """Example startup handler."""
        print("Example startup handler. This is where I'd connect to instruments, etc.")
        print(f"Module Start Time: {time.time()}")

    @rest_module.action(name="succeed", description="An action that always succeeds")
    def succeed_action(state: State, action: ActionRequest) -> StepResponse:
        """Function to handle the "succeed" action. Always succeeds."""
        return StepResponse.step_succeeded(
            action_msg="Huzzah! The action was successful!",
            action_log=f"Succeeded: {time.time()}",
        )

    @rest_module.action(name="fail", description="An action that always fails")
    def fail_action(state: State, action: ActionRequest) -> StepResponse:
        """Function to handle the "fail" action. Always fails."""
        return StepResponse.step_failed(
            error=f"Failed: {time.time()}",
        )

    @rest_module.action(
        name="print", description="Action that prints the provided string."
    )
    def print_action(
        state: State,
        action: ActionRequest,
        output: Annotated[str, "What output to print to the console"],
    ) -> StepResponse:
        """Function to handle the "print" action."""
        print(output)
        return StepResponse.step_succeeded(
            action_msg=f"Printed {output}",
        )

    @rest_module.shutdown()
    def example_shutdown_handler(state: State):
        """Example startup handler."""
        print(
            "Example shutdown handler. This is where you'd disconnect from instruments, etc."
        )
        print(f"Module Shutdown Time: {time.time()}")

    @rest_module.safety_stop()
    def custom_safety_stop(state: State):
        """Custom safety-stop functionality"""
        print("Custom safety-stop functionality")
        return {"message": "Custom safety-stop functionality"}

    rest_module.start()<|MERGE_RESOLUTION|>--- conflicted
+++ resolved
@@ -10,13 +10,8 @@
 import traceback
 import warnings
 from contextlib import asynccontextmanager
-<<<<<<< HEAD
-from threading import Thread
+from threading import Lock, Thread
 from typing import List, Optional, Set, Union
-=======
-from threading import Lock, Thread
-from typing import Any, List, Optional, Set, Union
->>>>>>> a7507cd0
 
 from fastapi import (
     APIRouter,
@@ -216,6 +211,7 @@
             # * If an exception occurs during startup, handle it and put the module in an error state
             state.exception_handler(state, exception, "Error during startup")
             state.status[ModuleStatus.ERROR] = True
+            state.status[ModuleStatus.INIT] = False
             state.status[ModuleStatus.READY] = (
                 False  # * Make extra sure the status is set to ERROR
             )
@@ -228,6 +224,7 @@
                     "Startup completed successfully. Module is now ready to accept actions."
                 )
             elif state.status[ModuleStatus.ERROR]:
+                state.status[ModuleStatus.INIT] = False
                 print("Startup completed with errors.")
 
     @asynccontextmanager
