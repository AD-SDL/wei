--- conflicted
+++ resolved
@@ -29,7 +29,6 @@
     return events
 
 
-<<<<<<< HEAD
 @router.post("/{experiment_id}/check_in")
 async def check_in(experiment_id: str) -> None:
     """Returns a simple pong response"""
@@ -39,7 +38,7 @@
         state_manager.set_experiment(experiment)
 
     return
-=======
+
 @router.get("/{experiment_id}/data")
 async def data_return(experiment_id: str) -> Dict[str, DataPoint]:
     """Returns all of the data points related to an experiment"""
@@ -48,7 +47,7 @@
         if datapoint.experiment_id == experiment_id:
             datapoints[datapoint_id] = datapoint
     return datapoints
->>>>>>> fcf61870
+
 
 
 @router.get("/{experiment_id}/log")
