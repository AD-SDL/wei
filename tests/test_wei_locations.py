--- conflicted
+++ resolved
@@ -10,13 +10,8 @@
     def test_workflow_replace_locations(self):
         from pathlib import Path
 
-<<<<<<< HEAD
         from wei.core.workcell import Workcell
         from wei.core.workflow import WorkflowRunner
-=======
-        from wei.core.workflow import WorkflowRunner
-        from wei.core.workcell import Workcell
->>>>>>> bd4a11e7
 
         workcell_config_path = Path("tests/test_workcell.yaml")
         workcell_def = yaml.safe_load(workcell_config_path.read_text())
@@ -51,13 +46,6 @@
         #     [0, 0, 0, 0, 0, 0],
         # )
         self.assertListEqual(
-<<<<<<< HEAD
-=======
-            arg_after_replace["source"],
-            [0, 0, 0, 0, 0, 0],
-        )
-        self.assertListEqual(
->>>>>>> bd4a11e7
             arg_after_replace["target"],
             [0, 0, 0, 0, 0, 0],
         )