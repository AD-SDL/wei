"""
REST-based node that interfaces with WEI and provides various fake actions for testing purposes
"""

import time
from typing import Annotated

from fastapi import UploadFile
from fastapi.datastructures import State
from wei.modules.rest_module import RESTModule
from wei.types import StepFileResponse, StepResponse, StepStatus
from wei.types.module_types import (
    AdminCommands,
    LocalFileModuleActionResult,
    Location,
    ModuleState,
    ModuleStatus,
    ValueModuleActionResult,
)
from wei.types.step_types import ActionRequest

# * Test predefined action functions


test_rest_node = RESTModule(
    name="test_rest_node",
    description="A test module for WEI",
    version="1.0.0",
    resource_pools=[],
    model="test_module",
    actions=[],
    admin_commands=set([admin_command for admin_command in AdminCommands]),
)
test_rest_node.arg_parser.add_argument(
    "--foo",
    type=float,
    help="The starting amount of foo",
    default=0.0,
)
test_rest_node.arg_parser.add_argument(
    "--bar",
    type=float,
    help="The starting amount of bar",
    default=0.0,
)


@test_rest_node.startup()
def test_node_startup(state: State):
    """Initializes the module"""
    state.foobar = state.foo + state.bar


@test_rest_node.state_handler()
def state_handler(state: State) -> ModuleState:
    """Handles the state of the module"""
    return ModuleState(status=state.status, error=state.error, foobar=state.foobar)


@test_rest_node.action()
def fail(state: State, action: ActionRequest) -> StepResponse:
    """Fails the current step"""
    return StepResponse.step_failed("Oh no! This step failed!")


def sleep_with_signals(seconds: int, state: State):
    """Sleeps for `seconds` seconds, checking for state changes every second"""
    for i in range(seconds):
        print(i)
        time.sleep(1)
        while state.status == ModuleStatus.PAUSED:
            time.sleep(1)
        if state.status == ModuleStatus.CANCELLED:
            return False
    return True


@test_rest_node.action()
def transfer(
    state: State,
    action: ActionRequest,
    target: Annotated[Location[str], "the location to transfer to"],
    source: Annotated[Location[str], "the location to transfer from"] = "",
) -> StepResponse:
    """Transfers a sample from source to target"""
<<<<<<< HEAD
    if sleep_with_signals(5, state):
        return StepResponse.step_succeeded()
    else:
        return StepResponse.step_failed("Transfer was cancelled or e-stopped.")
=======
    time.sleep(1)
    return StepResponse.step_succeeded()
>>>>>>> 472cf2a8


@test_rest_node.action()
def synthesize(
    state: State,
    action: ActionRequest,
    foo: Annotated[float, "The amount of foo to use"],
    bar: Annotated[float, "The amount of bar to use"],
    protocol: Annotated[UploadFile, "Python Protocol File"],
) -> StepResponse:
    """Synthesizes a sample using specified amounts `foo` and `bar` according to file `protocol`"""
    if not sleep_with_signals(2, state):
        return StepResponse.step_failed("Synthesis was cancelled or e-stopped.")
    protocol = protocol.file.read().decode("utf-8")
    print(protocol)

    state.foobar = foo + bar
<<<<<<< HEAD
    if sleep_with_signals(2, state):
        return StepResponse.step_succeeded()
    else:
        return StepResponse.step_failed("Synthesis was cancelled or e-stopped.")
=======
    time.sleep(1)
    return StepResponse.step_succeeded()
>>>>>>> 472cf2a8


@test_rest_node.action(
    name="measure",
    results=[
        LocalFileModuleActionResult(label="test_file", description="a test file"),
        LocalFileModuleActionResult(
            label="test2_file", description="a second test file"
        ),
        ValueModuleActionResult(label="test", description="a test value result"),
    ],
)
def measure_action(state: State, action: ActionRequest) -> StepResponse:
    """Measures the foobar of the current sample"""
    if not sleep_with_signals(2, state):
        return StepResponse.step_failed("Measure was cancelled or e-stopped.")
    with open("test.txt", "w") as f:
        f.write("test")
    with open("test2.txt", "w") as f:
        f.write("test")
<<<<<<< HEAD
    start = time.time()
    while time.time() - start < 5 and state.status == ModuleStatus.BUSY:
        time.sleep(0.1)
    if sleep_with_signals(2, state):
        return StepFileResponse(
            StepStatus.SUCCEEDED,
            files={"test_file": "test.txt", "test2_file": "test2.txt"},
            data={"test": {"test": "test"}},
        )
    else:
        return StepResponse.step_failed("Measure was cancelled or e-stopped.")


@test_rest_node.action(name="admin_actions_test")
def run_action(state: State, action: ActionRequest) -> StepResponse:
    """Allows testing of the admin action functionality"""

    action_timer = 0

    while action_timer <= 30:  # only allow action to be active for 30 seconds
        print("ACTION IS RUNNING")
        print(state.status)

        # check if the action has been safety stopped
        if state.status == ModuleStatus.CANCELLED:
            print("ACTION HAS BEEN STOPPED")
            break
        # check that the action is not paused every second
        elif state.status == ModuleStatus.PAUSED:
            action_timer += 1

        time.sleep(1)

    if state.status == ModuleStatus.CANCELLED:
        return StepResponse.step_failed()
    else:
        return StepResponse.step_succeeded()
=======
    time.sleep(1)
    return StepFileResponse(
        StepStatus.SUCCEEDED,
        files={"test_file": "test.txt", "test2_file": "test2.txt"},
        data={"test": {"test": "test"}},
    )
>>>>>>> 472cf2a8


if __name__ == "__main__":
    test_rest_node.start()<|MERGE_RESOLUTION|>--- conflicted
+++ resolved
@@ -43,6 +43,9 @@
     help="The starting amount of bar",
     default=0.0,
 )
+test_rest_node.arg_parser.add_argument(
+    "--dwell_time", type=int, help="The amount of time to dwell on actions", default=1
+)
 
 
 @test_rest_node.startup()
@@ -70,7 +73,12 @@
         time.sleep(1)
         while state.status == ModuleStatus.PAUSED:
             time.sleep(1)
-        if state.status == ModuleStatus.CANCELLED:
+        if state.status in [
+            ModuleStatus.CANCELLED,
+            ModuleStatus.ERROR,
+            ModuleStatus.INIT,
+            ModuleStatus.READY,
+        ]:
             return False
     return True
 
@@ -83,15 +91,10 @@
     source: Annotated[Location[str], "the location to transfer from"] = "",
 ) -> StepResponse:
     """Transfers a sample from source to target"""
-<<<<<<< HEAD
-    if sleep_with_signals(5, state):
+    if sleep_with_signals(state.dwell_time, state):
         return StepResponse.step_succeeded()
     else:
         return StepResponse.step_failed("Transfer was cancelled or e-stopped.")
-=======
-    time.sleep(1)
-    return StepResponse.step_succeeded()
->>>>>>> 472cf2a8
 
 
 @test_rest_node.action()
@@ -103,21 +106,16 @@
     protocol: Annotated[UploadFile, "Python Protocol File"],
 ) -> StepResponse:
     """Synthesizes a sample using specified amounts `foo` and `bar` according to file `protocol`"""
-    if not sleep_with_signals(2, state):
+    if not sleep_with_signals(state.dwell_time, state):
         return StepResponse.step_failed("Synthesis was cancelled or e-stopped.")
     protocol = protocol.file.read().decode("utf-8")
     print(protocol)
 
     state.foobar = foo + bar
-<<<<<<< HEAD
-    if sleep_with_signals(2, state):
+    if sleep_with_signals(state.dwell_time, state):
         return StepResponse.step_succeeded()
     else:
         return StepResponse.step_failed("Synthesis was cancelled or e-stopped.")
-=======
-    time.sleep(1)
-    return StepResponse.step_succeeded()
->>>>>>> 472cf2a8
 
 
 @test_rest_node.action(
@@ -132,17 +130,13 @@
 )
 def measure_action(state: State, action: ActionRequest) -> StepResponse:
     """Measures the foobar of the current sample"""
-    if not sleep_with_signals(2, state):
+    if not sleep_with_signals(state.dwell_time, state):
         return StepResponse.step_failed("Measure was cancelled or e-stopped.")
     with open("test.txt", "w") as f:
         f.write("test")
     with open("test2.txt", "w") as f:
         f.write("test")
-<<<<<<< HEAD
-    start = time.time()
-    while time.time() - start < 5 and state.status == ModuleStatus.BUSY:
-        time.sleep(0.1)
-    if sleep_with_signals(2, state):
+    if sleep_with_signals(state.dwell_time, state):
         return StepFileResponse(
             StepStatus.SUCCEEDED,
             files={"test_file": "test.txt", "test2_file": "test2.txt"},
@@ -156,34 +150,10 @@
 def run_action(state: State, action: ActionRequest) -> StepResponse:
     """Allows testing of the admin action functionality"""
 
-    action_timer = 0
-
-    while action_timer <= 30:  # only allow action to be active for 30 seconds
-        print("ACTION IS RUNNING")
-        print(state.status)
-
-        # check if the action has been safety stopped
-        if state.status == ModuleStatus.CANCELLED:
-            print("ACTION HAS BEEN STOPPED")
-            break
-        # check that the action is not paused every second
-        elif state.status == ModuleStatus.PAUSED:
-            action_timer += 1
-
-        time.sleep(1)
-
-    if state.status == ModuleStatus.CANCELLED:
+    if not sleep_with_signals(30, state):
         return StepResponse.step_failed()
     else:
         return StepResponse.step_succeeded()
-=======
-    time.sleep(1)
-    return StepFileResponse(
-        StepStatus.SUCCEEDED,
-        files={"test_file": "test.txt", "test2_file": "test2.txt"},
-        data={"test": {"test": "test"}},
-    )
->>>>>>> 472cf2a8
 
 
 if __name__ == "__main__":
