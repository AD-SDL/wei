"""
REST-based node that interfaces with WEI and provides various fake actions for testing purposes
"""

import time
from typing import Annotated

from fastapi import UploadFile
from fastapi.datastructures import State

from wei.modules.rest_module import RESTModule
from wei.resources_interface import ResourcesInterface
from wei.types import (
    StepResponse,
)
from wei.types.module_types import (
    LocalFileModuleActionResult,
    Location,
    ModuleState,
    ValueModuleActionResult,
)
from wei.types.resource_types import (
    AssetTable,
    CollectionTable,
    PlateTable,
    StackTable,
)
from wei.types.step_types import ActionRequest

# * Test predefined action functions


test_rest_node = RESTModule(
    name="test_rest_node",
    description="A test module for WEI",
    version="1.0.0",
    model="test_module",
    actions=[],
)
test_rest_node.arg_parser.add_argument(
    "--foo",
    type=float,
    help="The starting amount of foo",
    default=0.0,
)
test_rest_node.arg_parser.add_argument(
    "--bar",
    type=float,
    help="The starting amount of bar",
    default=0.0,
)

test_rest_node.arg_parser.add_argument(
    "--module_name",
    type=str,
    help="The starting amount of bar",
    default="test",
)


@test_rest_node.startup()
def test_node_startup(state: State):
    """Initializes the module"""
    state.foobar = state.foo + state.bar
    state.resource_interface = ResourcesInterface(
        "postgresql://rpl:rpl@wei_postgres:5432/resources"
    )
    # state.resource_interface.delete_all_tables()
    # sleep(15)
    try:
        # Example: Create resources using ResourceInterface
        stack1 = StackTable(
            name="Stack1",
            description="Stack for transfer",
            capacity=10,
            module_name=state.module_name,
        )
        state.resource_interface.add_resource(stack1)

        stack2 = StackTable(
            name="Stack2",
            description="Stack for transfer",
            capacity=10,
            module_name=state.module_name,
        )
        state.resource_interface.add_resource(stack2)

        stack3 = StackTable(
            name="Stack3",
            description="Stack for transfer",
            capacity=4,
            module_name=state.module_name,
        )
        state.resource_interface.add_resource(stack3)

        trash = StackTable(
            name="Trash",
            description="Trash",
            capacity=None,
            module_name=state.module_name,
        )
        state.resource_interface.add_resource(trash)

        # Add two PlateTable resources per stack (except Trash)
        asset = AssetTable(name="Initial Asset")

        # Push assets to stacks
        state.resource_interface.push_to_stack(stack1, asset)
        # state.resource_interface.push_to_stack(stack2, asset)

        plate0 = PlateTable(
            name="Plate0",
            description="Test plate",
            well_capacity=100.0,
            module_name=state.module_name,
        )
        state.resource_interface.add_resource(plate0)
        state.resource_interface.update_plate_contents(
            plate0, {"A1": 50.0, "B1": 25.0, "C1": 75.0, "D1": 45.0}
        )
        collection = CollectionTable(
            name="Collection1",
            description="Collection for measurement",
            capacity=5,
            module_name=state.module_name,
        )
        state.resource_interface.add_resource(collection)

    except Exception as err:
        print(err)


@test_rest_node.state_handler()
def state_handler(state: State) -> ModuleState:
    """Handles the state of the module"""
    return ModuleState(status=state.status, error=state.error, foobar=state.foobar)


@test_rest_node.action()
def fail(state: State, action: ActionRequest) -> StepResponse:
    """Fails the current step"""
    return StepResponse.step_failed("Oh no! This step failed!")


@test_rest_node.action()
def transfer(
    state: State,
    action: ActionRequest,
    target: Annotated[Location[str], "the location to transfer to"],
    source: Annotated[Location[str], "the location to transfer from"] = "",
) -> StepResponse:
    """Transfers a sample from source to target"""
<<<<<<< HEAD
    all_stacks = state.resource_interface.get_all_resources(StackTable)
    print("All Stacks:", all_stacks)

    target_stack = state.resource_interface.get_resource(
        resource_name=target, module_name=state.module_name
    )
    if not target_stack:
        return StepResponse.step_failed(f"Invalid target stack ({target})")

    if source:
        source_stack = state.resource_interface.get_resource(
            resource_name=source, module_name=state.module_name
        )
        if not source_stack:
            return StepResponse.step_failed(f"Invalid source stack ({source})")

        try:
            asset = state.resource_interface.pop_from_stack(source_stack)
            state.resource_interface.push_to_stack(target_stack, asset)
            return StepResponse.step_succeeded()
        except ValueError as e:
            return StepResponse.step_failed(str(e))
    else:
        try:
            example_plate = AssetTable(name="ExamplePlate")
            state.resource_interface.push_to_stack(target_stack, example_plate)
            return StepResponse.step_succeeded()
        except ValueError as e:
            return StepResponse.step_failed(str(e))
=======
    time.sleep(5)
    return StepResponse.step_succeeded()
>>>>>>> 43453499


@test_rest_node.action()
def synthesize(
    state: State,
    action: ActionRequest,
    foo: Annotated[float, "The amount of foo to use"],
    bar: Annotated[float, "The amount of bar to use"],
    protocol: Annotated[UploadFile, "Python Protocol File"],
) -> StepResponse:
    """Synthesizes a sample using specified amounts `foo` and `bar` according to file `protocol`"""

<<<<<<< HEAD
    # Read the uploaded protocol file content (not used further in this example)
    protocol_content = protocol.file.read().decode("utf-8")
    print(protocol_content)

    # Retrieve the plate resource
    plate = state.resource_interface.get_resource(
        resource_name="Plate0", module_name=state.module_name
    )

    if not plate:
        return StepResponse.step_failed("Plate0 resource not found")

    try:
        # Update specific wells
        state.resource_interface.update_plate_well(plate, "A1", 80.0)  # Set A1 to 80
        # Safely retrieve well 'B1' quantity before modification
        well_B1_quantity = state.resource_interface.get_well_quantity(plate, "B1")
        state.resource_interface.update_plate_well(
            plate, "B1", well_B1_quantity - 1
        )  # Decrease B1 by 'bar'

        # Update the entire contents of wells, setting C1 to well capacity
        state.resource_interface.update_plate_contents(
            plate, {"C1": plate.well_capacity}
        )

        # Set D1 well to zero
        state.resource_interface.update_plate_well(plate, "D1", 0.0)

        all_plates = state.resource_interface.get_all_resources(PlateTable)
        print("All Plates in the database:", all_plates)
        return StepResponse.step_succeeded()

    except Exception as e:
        return StepResponse.step_failed(f"Failed to synthesize: {e}")
=======
    state.foobar = foo + bar
    time.sleep(5)
    return StepResponse.step_succeeded()
>>>>>>> 43453499


@test_rest_node.action(
    name="measure",
    results=[
        LocalFileModuleActionResult(label="test_file", description="a test file"),
        LocalFileModuleActionResult(
            label="test2_file", description="a second test file"
        ),
        ValueModuleActionResult(label="test", description="a test value result"),
    ],
)
def measure_action(state: State, action: ActionRequest) -> StepResponse:
    """Measures the foobar of the current sample"""
<<<<<<< HEAD
    # Retrieve the collection resource
    collection = state.resource_interface.get_resource(
        resource_name="Collection1", module_name=state.module_name
=======
    with open("test.txt", "w") as f:
        f.write("test")
    with open("test2.txt", "w") as f:
        f.write("test")
    time.sleep(5)
    return StepFileResponse(
        StepStatus.SUCCEEDED,
        files={"test_file": "test.txt", "test2_file": "test2.txt"},
        data={"test": {"test": "test"}},
>>>>>>> 43453499
    )

    if collection:
        print(collection.quantity)

        # Create a new location for the measurement
        location = f"location_{collection.quantity + 1}"

        # Create a new AssetTable instance
        instance = AssetTable(name=f"Measurement at {location}")

        # Insert the new asset into the collection
        state.resource_interface.insert_into_collection(collection, location, instance)

        print(f"Updated quantity: {collection.quantity}")

        # Create and write test files
        with open("test.txt", "w") as f:
            f.write("test")
        with open("test2.txt", "w") as f:
            f.write("test")

        all_collections = state.resource_interface.get_all_resources(CollectionTable)
        print("All Collections in the database:", all_collections)
        # Return the success response with the generated files
        # return StepResponse.step_succeeded(
        #     files={"test_file": "test.txt", "test2_file": "test2.txt"},
        #     data={"test": {"test": "test"}},
        # )
        return StepResponse.step_succeeded()

    else:
        return StepResponse.step_failed("Collection resource not found")


if __name__ == "__main__":
    test_rest_node.start()<|MERGE_RESOLUTION|>--- conflicted
+++ resolved
@@ -150,7 +150,6 @@
     source: Annotated[Location[str], "the location to transfer from"] = "",
 ) -> StepResponse:
     """Transfers a sample from source to target"""
-<<<<<<< HEAD
     all_stacks = state.resource_interface.get_all_resources(StackTable)
     print("All Stacks:", all_stacks)
 
@@ -180,10 +179,6 @@
             return StepResponse.step_succeeded()
         except ValueError as e:
             return StepResponse.step_failed(str(e))
-=======
-    time.sleep(5)
-    return StepResponse.step_succeeded()
->>>>>>> 43453499
 
 
 @test_rest_node.action()
@@ -196,47 +191,9 @@
 ) -> StepResponse:
     """Synthesizes a sample using specified amounts `foo` and `bar` according to file `protocol`"""
 
-<<<<<<< HEAD
-    # Read the uploaded protocol file content (not used further in this example)
-    protocol_content = protocol.file.read().decode("utf-8")
-    print(protocol_content)
-
-    # Retrieve the plate resource
-    plate = state.resource_interface.get_resource(
-        resource_name="Plate0", module_name=state.module_name
-    )
-
-    if not plate:
-        return StepResponse.step_failed("Plate0 resource not found")
-
-    try:
-        # Update specific wells
-        state.resource_interface.update_plate_well(plate, "A1", 80.0)  # Set A1 to 80
-        # Safely retrieve well 'B1' quantity before modification
-        well_B1_quantity = state.resource_interface.get_well_quantity(plate, "B1")
-        state.resource_interface.update_plate_well(
-            plate, "B1", well_B1_quantity - 1
-        )  # Decrease B1 by 'bar'
-
-        # Update the entire contents of wells, setting C1 to well capacity
-        state.resource_interface.update_plate_contents(
-            plate, {"C1": plate.well_capacity}
-        )
-
-        # Set D1 well to zero
-        state.resource_interface.update_plate_well(plate, "D1", 0.0)
-
-        all_plates = state.resource_interface.get_all_resources(PlateTable)
-        print("All Plates in the database:", all_plates)
-        return StepResponse.step_succeeded()
-
-    except Exception as e:
-        return StepResponse.step_failed(f"Failed to synthesize: {e}")
-=======
     state.foobar = foo + bar
     time.sleep(5)
     return StepResponse.step_succeeded()
->>>>>>> 43453499
 
 
 @test_rest_node.action(
@@ -251,21 +208,9 @@
 )
 def measure_action(state: State, action: ActionRequest) -> StepResponse:
     """Measures the foobar of the current sample"""
-<<<<<<< HEAD
     # Retrieve the collection resource
     collection = state.resource_interface.get_resource(
         resource_name="Collection1", module_name=state.module_name
-=======
-    with open("test.txt", "w") as f:
-        f.write("test")
-    with open("test2.txt", "w") as f:
-        f.write("test")
-    time.sleep(5)
-    return StepFileResponse(
-        StepStatus.SUCCEEDED,
-        files={"test_file": "test.txt", "test2_file": "test2.txt"},
-        data={"test": {"test": "test"}},
->>>>>>> 43453499
     )
 
     if collection:
@@ -291,10 +236,10 @@
         all_collections = state.resource_interface.get_all_resources(CollectionTable)
         print("All Collections in the database:", all_collections)
         # Return the success response with the generated files
-        # return StepResponse.step_succeeded(
-        #     files={"test_file": "test.txt", "test2_file": "test2.txt"},
-        #     data={"test": {"test": "test"}},
-        # )
+        return StepResponse.step_succeeded(
+            files={"test_file": "test.txt", "test2_file": "test2.txt"},
+            data={"test": {"test": "test"}},
+        )
         return StepResponse.step_succeeded()
 
     else:
