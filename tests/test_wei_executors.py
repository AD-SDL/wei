--- conflicted
+++ resolved
@@ -1,43 +1,39 @@
-from pathlib import Path
-
-import yaml
-<<<<<<< HEAD
-=======
-
->>>>>>> bd4a11e7
-from test_base import TestWEI_Base
-from wei.core.workcell import WorkcellData
-
-from wei.core.workcell import WorkcellData
-
-
-class TestExecutors(TestWEI_Base):
-    def test_validators(self):
-        from wei.core.step_executor import StepExecutor, StepStatus
-        from wei.core.workflow import WorkflowRunner
-
-        workflow_config_path = Path("tests/test_workflow.yaml")
-        workflow_def = yaml.safe_load(workflow_config_path.read_text())
-        runner = WorkflowRunner(
-            workflow_def=workflow_def,
-            workcell=WorkcellData.from_yaml("tests/test_workcell.yaml"),
-            payload={},
-            experiment_path="test_experiment",
-            run_id=0,
-            simulate=True,
-            workflow_name="Test Workflow",
-        )
-
-        step_executor = StepExecutor()
-        # get run id (TODO: this is clunky...)
-        for step in runner.workflow.flowdef:
-            # TODO figure out a better way to do get the step the module requires (the `None`)
-            try:
-                step_status = step_executor.execute_step(step, None, callbacks=None)
-            except Exception:
-                # TODO: oops don't care
-                step_status = StepStatus.FAILED
-                pass
-
-            assert step_status
-            # assert step_status == StepStatus.SUCCEEDED
+from pathlib import Path
+
+import yaml
+from test_base import TestWEI_Base
+from wei.core.workcell import WorkcellData
+
+from wei.core.workcell import WorkcellData
+
+
+class TestExecutors(TestWEI_Base):
+    def test_validators(self):
+        from wei.core.step_executor import StepExecutor, StepStatus
+        from wei.core.workflow import WorkflowRunner
+
+        workflow_config_path = Path("tests/test_workflow.yaml")
+        workflow_def = yaml.safe_load(workflow_config_path.read_text())
+        runner = WorkflowRunner(
+            workflow_def=workflow_def,
+            workcell=WorkcellData.from_yaml("tests/test_workcell.yaml"),
+            payload={},
+            experiment_path="test_experiment",
+            run_id=0,
+            simulate=True,
+            workflow_name="Test Workflow",
+        )
+
+        step_executor = StepExecutor()
+        # get run id (TODO: this is clunky...)
+        for step in runner.workflow.flowdef:
+            # TODO figure out a better way to do get the step the module requires (the `None`)
+            try:
+                step_status = step_executor.execute_step(step, None, callbacks=None)
+            except Exception:
+                # TODO: oops don't care
+                step_status = StepStatus.FAILED
+                pass
+
+            assert step_status
+            # assert step_status == StepStatus.SUCCEEDED