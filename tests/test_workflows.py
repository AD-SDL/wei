"""Tests WEI workflow functionality"""

<<<<<<< HEAD
import json

from test_base import TestWEI_Base
=======
from pathlib import Path

import pytest
from wei.types import WorkflowStatus
from wei.types.exceptions import WorkflowFailedException
>>>>>>> 3c1b8cfd

from wei.types import WorkflowStatus


class TestWEI_Workflows(TestWEI_Base):
    """Tests WEI location management"""

    def test_workflow_run(self):
        """Test Running a simple workflow"""

        workflow_path = Path(__file__).parent / "workflows" / "test_workflow.yaml"
        print(workflow_path)
        run_info = self.experiment.start_run(
            workflow_file=workflow_path,
            # payload={"wait_time": 5},
            # blocking=True,
            # simulate=False,
        )
        print(json.dumps(run_info, indent=2))

        assert run_info["status"] == WorkflowStatus.COMPLETED


<<<<<<< HEAD
if __name__ == "__main__":
    test = TestWEI_Workflows().test_workflow_run()
=======
        assert run_info.status == WorkflowStatus.COMPLETED
        assert self.experiment.get_datapoint_value(
            run_info.get_datapoint_id_by_label("test_label")
        )
        print(run_info.get_step_by_name("Measure foobar").result)
        assert self.experiment.get_datapoint_value(
            run_info.get_step_by_name("Measure foobar").result.data["test"]
        )
        with pytest.raises(KeyError):
            self.experiment.get_datapoint_value(
                run_info.get_datapoint_id_by_label("non_existent_label")
            )

    def test_workflow_failed(self):
        """Test Running a simple workflow"""

        workflow_path = (
            Path(__file__).parent / "workflows" / "test_workflow_failure.yaml"
        )

        with pytest.raises(WorkflowFailedException):
            run_info = self.experiment.start_run(
                workflow_file=workflow_path,
                payload={"wait_time": 5, "fail": True},
                blocking=True,
                simulate=False,
                raise_on_failed=True,
            )

        run_info = self.experiment.start_run(
            workflow_file=workflow_path,
            payload={"wait_time": 5, "fail": True},
            blocking=True,
            simulate=False,
            raise_on_failed=False,
        )

        assert run_info.status == WorkflowStatus.FAILED
>>>>>>> 3c1b8cfd
<|MERGE_RESOLUTION|>--- conflicted
+++ resolved
@@ -1,18 +1,13 @@
 """Tests WEI workflow functionality"""
 
-<<<<<<< HEAD
 import json
-
-from test_base import TestWEI_Base
-=======
 from pathlib import Path
 
 import pytest
+from test_base import TestWEI_Base
+
 from wei.types import WorkflowStatus
 from wei.types.exceptions import WorkflowFailedException
->>>>>>> 3c1b8cfd
-
-from wei.types import WorkflowStatus
 
 
 class TestWEI_Workflows(TestWEI_Base):
@@ -31,13 +26,6 @@
         )
         print(json.dumps(run_info, indent=2))
 
-        assert run_info["status"] == WorkflowStatus.COMPLETED
-
-
-<<<<<<< HEAD
-if __name__ == "__main__":
-    test = TestWEI_Workflows().test_workflow_run()
-=======
         assert run_info.status == WorkflowStatus.COMPLETED
         assert self.experiment.get_datapoint_value(
             run_info.get_datapoint_id_by_label("test_label")
@@ -75,5 +63,4 @@
             raise_on_failed=False,
         )
 
-        assert run_info.status == WorkflowStatus.FAILED
->>>>>>> 3c1b8cfd
+        assert run_info.status == WorkflowStatus.FAILED