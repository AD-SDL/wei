"""Tests WEI workflow functionality"""

from pathlib import Path

import pytest

<<<<<<< HEAD
=======
from wei.core.workflow import insert_parameter_values
>>>>>>> 5cbb3f83
from wei.types import WorkflowStatus
from wei.types.exceptions import WorkflowFailedException
from wei.types.workflow_types import Workflow

from .test_base import TestWEI_Base


class TestWEI_Workflows(TestWEI_Base):
    """Tests WEI workflow functionality"""

    def test_workflow_payload(self):
        """test parameter insertion works properly"""
        wf = Workflow.from_yaml(
            Path(__file__).parent / "workflows" / "test_workflow.yaml"
        )
        insert_parameter_values(
            wf, {"delay": 5, "pos": "transfer.pos", "aim": "target"}
        )
        assert wf.flowdef[0].args["target"] == "transfer.pos"
        assert wf.flowdef[5].name == "Wait for 5 seconds"
        assert wf.flowdef[5].args["seconds"] == 5
        wf = Workflow.from_yaml(
            Path(__file__).parent / "workflows" / "test_workflow.yaml"
        )
        insert_parameter_values(wf, {"pos": "transfer.pos", "aim": "target"})
        assert wf.flowdef[5].name == "Wait for 1.5 seconds"
        assert wf.flowdef[5].args["seconds"] == 1.5
        wf = Workflow.from_yaml(
            Path(__file__).parent / "workflows" / "test_workflow_payload.yaml"
        )
        insert_parameter_values(wf, {"test": "test.pos", "test2": "target"})
        assert wf.flowdef[0].name == "Get plate wotest.posrd test.pos.nottest"
        assert wf.flowdef[2].args == {
            "foo": {"thing": {"test": "test.pos"}},
            "bar": "test",
        }
        wf = Workflow.from_yaml(
            Path(__file__).parent / "workflows" / "test_workflow_payload.yaml"
        )
        with pytest.raises(ValueError):
            insert_parameter_values(wf, {"test": "test.pos"})

    def test_workflow_run(self):
        """Test Running a simple workflow"""

        workflow_path = Path(__file__).parent / "workflows" / "test_workflow.yaml"

        run_info = self.experiment_client.start_run(
            workflow=workflow_path,
<<<<<<< HEAD
            payload={"wait_time": 1},
=======
            parameters={"delay": 1, "pos": "transfer.pos", "aim": "target"},
>>>>>>> 5cbb3f83
            blocking=True,
            simulate=False,
        )

        assert run_info.status == WorkflowStatus.COMPLETED
        assert self.experiment_client.get_datapoint_value(
            run_info.get_datapoint_id_by_label("test_label")
        )
        print(run_info.get_step_by_name("Measure foobar").result)
        assert self.experiment_client.get_datapoint_value(
            run_info.get_step_by_name("Measure foobar").result.data["test"]
        )
        with pytest.raises(KeyError):
            self.experiment_client.get_datapoint_value(
                run_info.get_datapoint_id_by_label("non_existent_label")
            )

    def test_workflow_failed(self):
        """Test Running a simple workflow"""

        workflow_path = (
            Path(__file__).parent / "workflows" / "test_workflow_failure.yaml"
        )

        with pytest.raises(WorkflowFailedException):
            run_info = self.experiment_client.start_run(
                workflow=workflow_path,
<<<<<<< HEAD
                payload={"wait_time": 1, "fail": True},
=======
>>>>>>> 5cbb3f83
                blocking=True,
                simulate=False,
                raise_on_failed=True,
            )

        run_info = self.experiment_client.start_run(
            workflow=workflow_path,
<<<<<<< HEAD
            payload={"wait_time": 1, "fail": True},
=======
>>>>>>> 5cbb3f83
            blocking=True,
            simulate=False,
            raise_on_failed=False,
        )

        assert run_info.status == WorkflowStatus.FAILED


if __name__ == "__main__":
    test = TestWEI_Workflows()
    test.test_workflow_run()<|MERGE_RESOLUTION|>--- conflicted
+++ resolved
@@ -4,10 +4,7 @@
 
 import pytest
 
-<<<<<<< HEAD
-=======
 from wei.core.workflow import insert_parameter_values
->>>>>>> 5cbb3f83
 from wei.types import WorkflowStatus
 from wei.types.exceptions import WorkflowFailedException
 from wei.types.workflow_types import Workflow
@@ -57,11 +54,7 @@
 
         run_info = self.experiment_client.start_run(
             workflow=workflow_path,
-<<<<<<< HEAD
-            payload={"wait_time": 1},
-=======
             parameters={"delay": 1, "pos": "transfer.pos", "aim": "target"},
->>>>>>> 5cbb3f83
             blocking=True,
             simulate=False,
         )
@@ -89,10 +82,6 @@
         with pytest.raises(WorkflowFailedException):
             run_info = self.experiment_client.start_run(
                 workflow=workflow_path,
-<<<<<<< HEAD
-                payload={"wait_time": 1, "fail": True},
-=======
->>>>>>> 5cbb3f83
                 blocking=True,
                 simulate=False,
                 raise_on_failed=True,
@@ -100,10 +89,6 @@
 
         run_info = self.experiment_client.start_run(
             workflow=workflow_path,
-<<<<<<< HEAD
-            payload={"wait_time": 1, "fail": True},
-=======
->>>>>>> 5cbb3f83
             blocking=True,
             simulate=False,
             raise_on_failed=False,
