#!/usr/bin/env python3

from pathlib import Path
from rpl_wei import Experiment


def main():
<<<<<<< HEAD
    # The path to the Workflow definition yaml file
    wf_path = Path("../tests/test_workflow.yaml")
    # This defines the Experiment object that will communicate with the server for workflows
    exp = Experiment("127.0.0.1", "8000", "Example Program")
    # This initilizes the connection to the server and the logs for this run of the program.
=======
    #The path to the Workflow definition yaml file
    wf_path = Path('../tests/test_workflow.yaml')
    #This defines the Experiment object that will communicate with the server for workflows
    exp = Experiment('127.0.0.1', '8000', 'Example_Program')
    #This initilizes the connection to the server and the logs for this run of the program. 
>>>>>>> 3880970a
    exp.register_exp()
    # This runs the simulated_workflow a simulated workflow
    flow_info = exp.run_job(wf_path.resolve(), simulate=True)
    print(flow_info)
    # This checks the state of the experiment in the queue
    flow_status = exp.query_job(flow_info["job_id"])
    # This will print out the queued job
    print(flow_status)
    # This will wait until the flow has run and then print out the final result of the flow
    while flow_status["status"] != "finished":
        flow_status = exp.query_job(flow_info["job_id"])
    print(flow_status)


if __name__ == "__main__":
    main()<|MERGE_RESOLUTION|>--- conflicted
+++ resolved
@@ -5,19 +5,16 @@
 
 
 def main():
-<<<<<<< HEAD
+    #The path to the Workflow definition yaml file
+    wf_path = Path('../tests/test_workflow.yaml')
+    #This defines the Experiment object that will communicate with the server for workflows
+    exp = Experiment('127.0.0.1', '8000', 'Example_Program')
+    #This initilizes the connection to the server and the logs for this run of the program. 
     # The path to the Workflow definition yaml file
     wf_path = Path("../tests/test_workflow.yaml")
     # This defines the Experiment object that will communicate with the server for workflows
     exp = Experiment("127.0.0.1", "8000", "Example Program")
     # This initilizes the connection to the server and the logs for this run of the program.
-=======
-    #The path to the Workflow definition yaml file
-    wf_path = Path('../tests/test_workflow.yaml')
-    #This defines the Experiment object that will communicate with the server for workflows
-    exp = Experiment('127.0.0.1', '8000', 'Example_Program')
-    #This initilizes the connection to the server and the logs for this run of the program. 
->>>>>>> 3880970a
     exp.register_exp()
     # This runs the simulated_workflow a simulated workflow
     flow_info = exp.run_job(wf_path.resolve(), simulate=True)
