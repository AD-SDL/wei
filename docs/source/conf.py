--- conflicted
+++ resolved
@@ -21,11 +21,7 @@
 # -- Project information -----------------------------------------------------
 
 project = "rpl_wei"
-<<<<<<< HEAD
-copyright = "2022, Kyle Hippe"
-=======
 copyright = "2023, Kyle Hippe"
->>>>>>> 0c98a2cf
 author = "Kyle Hippe"
 
 # The full version, including alpha/beta/rc tags
